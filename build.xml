--- conflicted
+++ resolved
@@ -7,19 +7,12 @@
              classpathref="maven-ant-tasks.classpath" />
 
     <!-- set global properties for this build -->
-<<<<<<< HEAD
     <property name="scala.version" value="2.11.0-M8" />
     <property name="deploy.scala.version" value="2.11.0-M8" />
     <property name="for.scala" value="2.11.0-M8" />
 
     <property name="scala-xml.version.number"                value="1.0.0-RC7" />
     <property name="scala-parser-combinators.version.number" value="1.0.0-RC5" />
-=======
-    <property name="scala.version" value="2.10.3" />
-    <property name="scala.version.range" value="[2.10.0, 2.10.99]" /> <!-- not using this currently because of what it does to sbt -->
-    <property name="deploy.scala.version" value="2.10" />
-	<property name="for.scala" value="2.10" />
->>>>>>> 21c76449
 
 <!--
     <property name="scala.version" value="2.11.0-M4" />
