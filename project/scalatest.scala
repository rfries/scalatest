import sbt._
import Keys._
import java.net.{URL, URLClassLoader}
import java.io.PrintWriter
import scala.io.Source
import com.typesafe.sbt.osgi.SbtOsgi._
import com.typesafe.sbt.SbtPgp._

object ScalatestBuild extends Build {
 
  // To run gentests
  // rm -rf gentests
  // sbt genGenTests/test  (etc., look at specific failures on CI output)

  // To enable deprecation warnings on the fly
  // set scalacOptions in ThisBuild ++= Seq("-unchecked", "-deprecation")

  // To temporarily switch sbt to a different Scala version:
  // > ++ 2.10.4
  val buildScalaVersion = "2.11.4"

  val releaseVersion = "3.0.0-SNAP4"
  val githubTag = "release-3.0.0-SNAP4-for-scala-2.11-and-2.10" // for scaladoc source urls

  val docSourceUrl =
    "https://github.com/scalatest/scalatest/tree/"+ githubTag +
    "€{FILE_PATH}.scala"

  def envVar(name: String): Option[String] =
    try {
      Some(sys.env(name))
    }
    catch {
      case e: NoSuchElementException => None
    }

  def getGPGFilePath: String =
    envVar("SCALATEST_GPG_FILE") match {
      case Some(path) => path
      case None => (Path.userHome / ".gnupg" / "secring.gpg").getAbsolutePath
    }

  def getGPGPassphase: Option[Array[Char]] =
    envVar("SCALATEST_GPG_PASSPHASE") match {
      case Some(passphase) => Some(passphase.toCharArray)
      case None => None
    }

  def getNexusCredentials: Credentials =
    (envVar("SCALATEST_NEXUS_LOGIN"), envVar("SCALATEST_NEXUS_PASSWORD")) match {
      case (Some(login), Some(password)) => Credentials("Sonatype Nexus Repository Manager", "oss.sonatype.org", login, password)
      case _ => Credentials(Path.userHome / ".ivy2" / ".credentials")
    }

  def getJavaHome: Option[File] =
    envVar("JAVA_HOME") match {
      case Some(javaHome) => Some(file(javaHome))
      case None =>
        val javaHome = new File(System.getProperty("java.home"))
        val javaHomeBin = new File(javaHome, "bin")
        val javac = new File(javaHomeBin, "javac")
        val javacExe = new File(javaHomeBin, "javac.exe")
        if (javac.exists || javacExe.exists)
          Some(file(javaHome.getAbsolutePath))
        else {
          println("WARNING: No JAVA_HOME detected, javac on PATH will be used.  Set JAVA_HOME enviroment variable to a JDK to remove this warning.")
          None
        }
    }

  def sharedSettings: Seq[Setting[_]] = Seq(
    javaHome := getJavaHome,
    scalaVersion := buildScalaVersion,
    crossScalaVersions := Seq(buildScalaVersion, "2.10.4"),
    version := releaseVersion,
    scalacOptions ++= Seq("-feature", "-target:jvm-1.6"),
    resolvers += "Sonatype Public" at "https://oss.sonatype.org/content/groups/public",
    libraryDependencies ++= scalaLibraries(scalaVersion.value),
    publishTo <<= version { v: String =>
      val nexus = "https://oss.sonatype.org/"
      if (v.trim.endsWith("SNAPSHOT")) Some("publish-snapshots" at nexus + "content/repositories/snapshots")
      else                             Some("publish-releases" at nexus + "service/local/staging/deploy/maven2")
    },
    publishMavenStyle := true,
    publishArtifact in Test := false,
    pomIncludeRepository := { _ => false },
    pomExtra := (
      <url>http://www.scalatest.org</url>
        <licenses>
          <license>
            <name>the Apache License, ASL Version 2.0</name>
            <url>http://www.apache.org/licenses/LICENSE-2.0</url>
            <distribution>repo</distribution>
          </license>
        </licenses>
        <scm>
          <url>https://github.com/scalatest/scalatest</url>
          <connection>scm:git:git@github.com:scalatest/scalatest.git</connection>
          <developerConnection>
            scm:git:git@github.com:scalatest/scalatest.git
          </developerConnection>
        </scm>
        <developers>
          <developer>
            <id>bvenners</id>
            <name>Bill Venners</name>
            <email>bill@artima.com</email>
          </developer>
          <developer>
            <id>gcberger</id>
            <name>George Berger</name>
            <email>george.berger@gmail.com</email>
          </developer>
          <developer>
            <id>cheeseng</id>
            <name>Chua Chee Seng</name>
            <email>cheeseng@amaseng.com</email>
          </developer>
        </developers>
      ),
    credentials += getNexusCredentials,
    pgpSecretRing := file(getGPGFilePath),
    pgpPassphrase := getGPGPassphase
  )

  lazy val sharedDocSettings = Seq(
    dependencyClasspath in (Compile, doc) := {
      val deps = (dependencyClasspath in (Compile, doc)).value
      val macroClassDir = (classDirectory in (scalacticMacro, Compile)).value
      deps.filterNot(_.data == macroClassDir)
    },
    docsrcDirSetting,
    docSourcesSetting,
    docScalacOptionsSetting
  )

  def crossBuildLibraryDependencies(theScalaVersion: String) =
    CrossVersion.partialVersion(theScalaVersion) match {
      // if scala 2.11+ is used, add dependency on scala-xml module
      case Some((2, scalaMajor)) if scalaMajor >= 11 =>
        Seq(
          "org.scala-lang.modules" %% "scala-xml" % "1.0.2",
          "org.scalacheck" %% "scalacheck" % "1.12.1" % "optional"
        )
      case _ =>
        Seq("org.scalacheck" %% "scalacheck" % "1.12.1" % "optional")
    }

  def scalaLibraries(theScalaVersion: String) =
    Seq(
      "org.scala-lang" % "scala-compiler" % theScalaVersion % "provided",
      "org.scala-lang" % "scala-reflect" % theScalaVersion // this is needed to compile macro
    )

  def scalatestLibraryDependencies =
    Seq(
      "org.scala-sbt" % "test-interface" % "1.0" % "optional",
      "org.easymock" % "easymockclassextension" % "3.1" % "optional",
      "org.jmock" % "jmock-legacy" % "2.5.1" % "optional",
      "org.mockito" % "mockito-all" % "1.9.0" % "optional",
      "org.testng" % "testng" % "6.8.7" % "optional",
      "com.google.inject" % "guice" % "2.0" % "optional",
      "junit" % "junit" % "4.10" % "optional",
      "org.seleniumhq.selenium" % "selenium-java" % "2.35.0" % "optional",
      "org.apache.ant" % "ant" % "1.7.1" % "optional",
      "commons-io" % "commons-io" % "1.3.2" % "test",
      "org.eclipse.jetty" % "jetty-server" % "8.1.8.v20121106" % "test",
      "org.eclipse.jetty" % "jetty-webapp" % "8.1.8.v20121106" % "test",
      "org.ow2.asm" % "asm-all" % "4.1" % "optional",
      "org.pegdown" % "pegdown" % "1.4.2" % "optional"
    )

  def scalatestTestOptions =
    Seq(Tests.Argument("-l", "org.scalatest.tags.Slow",
      "-m", "org.scalatest",
      "-m", "org.scalactic",
      "-m", "org.scalactic.anyvals",
      "-m", "org.scalactic.algebra",
      "-m", "org.scalactic.enablers",
      "-m", "org.scalatest.fixture",
      "-m", "org.scalatest.concurrent",
      "-m", "org.scalatest.testng",
      "-m", "org.scalatest.junit",
      "-m", "org.scalatest.events",
      "-m", "org.scalatest.prop",
      "-m", "org.scalatest.tools",
      "-m", "org.scalatest.matchers",
      "-m", "org.scalatest.suiteprop",
      "-m", "org.scalatest.mock",
      "-m", "org.scalatest.path",
      "-m", "org.scalatest.selenium",
      "-m", "org.scalatest.exceptions",
      "-m", "org.scalatest.time",
      "-m", "org.scalatest.words",
      "-m", "org.scalatest.enablers",
      "-m", "org.scalautils",
      "-oDI",
      "-h", "target/html",
      "-u", "target/junit",
      "-fW", "target/result.txt"))

  lazy val scalatest = Project("scalatest", file("."))
   .settings(sharedSettings: _*)
   .settings(sharedDocSettings: _*)
   .settings(
     projectTitle := "ScalaTest",
     organization := "org.scalatest",
     initialCommands in console := """|import org.scalatest._
                                      |import org.scalactic._
                                      |import Matchers._""".stripMargin,
     ivyXML :=
       <dependency org="org.eclipse.jetty.orbit" name="javax.servlet" rev="3.0.0.v201112011016">
         <artifact name="javax.servlet" type="orbit" ext="jar"/>
       </dependency>,
     libraryDependencies ++= crossBuildLibraryDependencies(scalaVersion.value),
     libraryDependencies ++= scalatestLibraryDependencies,
     genMustMatchersTask,
     genGenTask,
     genTablesTask,
     genCodeTask,
     genFactoriesTask,
     genCompatibleClassesTask,
     sourceGenerators in Compile <+=
         (baseDirectory, sourceManaged in Compile, version, scalaVersion) map genFiles("gengen", "GenGen.scala")(GenGen.genMain),
     sourceGenerators in Compile <+=
         (baseDirectory, sourceManaged in Compile, version, scalaVersion) map genFiles("gentables", "GenTable.scala")(GenTable.genMain),
     sourceGenerators in Compile <+=
         (baseDirectory, sourceManaged in Compile, version, scalaVersion) map genFiles("genmatchers", "MustMatchers.scala")(GenMatchers.genMain),
     sourceGenerators in Compile <+=
         (baseDirectory, sourceManaged in Compile, version, scalaVersion) map genFiles("genfactories", "GenFactories.scala")(GenFactories.genMain),
     sourceGenerators in Compile <+=
         (baseDirectory, sourceManaged in Compile, version, scalaVersion) map genFiles("gencompcls", "GenCompatibleClasses.scala")(GenCompatibleClasses.genMain),
     sourceGenerators in Compile <+=
<<<<<<< HEAD
         (baseDirectory, sourceManaged in Compile, version, scalaVersion) map genFiles("genversions", "GenVersions.scala")(GenVersions.genMain),
     testOptions in Test := scalatestTestOptions,
       // include the macro classes and resources in the main jar
       mappings in (Compile, packageBin) ++= mappings.in(scalacticMacro, Compile, packageBin).value,
       // include the macro sources in the main source jar
      mappings in (Compile, packageSrc) ++= mappings.in(scalacticMacro, Compile, packageSrc).value,
=======
         (baseDirectory, sourceManaged in Compile, version, scalaVersion) map genFiles("genversions", "GenVersions.scala")(GenVersions.genScalaTestVersions),
     testOptions in Test := Seq(Tests.Argument("-l", "org.scalatest.tags.Slow",
                                               "-m", "org.scalatest",
                                               "-m", "org.scalactic",
                                               "-m", "org.scalatest.fixture",
                                               "-m", "org.scalatest.concurrent",
                                               "-m", "org.scalatest.testng",
                                               "-m", "org.scalatest.junit",
                                               "-m", "org.scalatest.events",
                                               "-m", "org.scalatest.prop",
                                               "-m", "org.scalatest.tools",
                                               "-m", "org.scalatest.matchers",
                                               "-m", "org.scalatest.suiteprop",
                                               "-m", "org.scalatest.mock",
                                               "-m", "org.scalatest.path",
                                               "-m", "org.scalatest.selenium",
                                               "-m", "org.scalatest.exceptions",
                                               "-m", "org.scalatest.time",
                                               "-m", "org.scalatest.words",
                                               "-m", "org.scalatest.enablers",
                                               "-m", "org.scalautils",
                                               "-oDI",
                                               "-h", "target/html",
                                               "-u", "target/junit",
                                               "-fW", "target/result.txt")),
>>>>>>> 5fce6e21
     scalatestDocTaskSetting
   ).settings(osgiSettings: _*).settings(
      OsgiKeys.exportPackage := Seq(
        "org.scalatest",
        "org.scalatest.concurrent",
        "org.scalatest.enablers",
        "org.scalatest.events",
        "org.scalatest.exceptions",
        "org.scalatest.fixture",
        "org.scalatest.junit",
        "org.scalatest.matchers",
        "org.scalatest.mock",
        "org.scalatest.path",
        "org.scalatest.prop",
        "org.scalatest.selenium",
        "org.scalatest.tags",
        "org.scalatest.tagobjects",
        "org.scalatest.testng",
        "org.scalatest.time",
        "org.scalatest.tools",
        "org.scalatest.verb",
        "org.scalatest.words",
        "org.scalactic",
        "org.scalactic.enablers",
        "org.scalactic.anyvals",
        "org.scalactic.algebra",
        "org.scalautils"
      ),
      OsgiKeys.additionalHeaders:= Map(
        "Bundle-Name" -> "ScalaTest",
        "Bundle-Description" -> "ScalaTest is an open-source test framework for the Java Platform designed to increase your productivity by letting you write fewer lines of test code that more clearly reveal your intent.",
        "Bundle-DocURL" -> "http://www.scalatest.org/",
        "Bundle-Vendor" -> "Artima, Inc.",
        "Main-Class" -> "org.scalatest.tools.Runner"
      )
   ).dependsOn(scalacticMacro % "compile-internal, test-internal") // avoid dependency in pom on non-existent scalactic-macro artifact, per discussion in http://grokbase.com/t/gg/simple-build-tool/133shekp07/sbt-avoid-dependence-in-a-macro-based-project

  lazy val scalacticMacro = Project("scalacticMacro", file("scalactic-macro"))
    .settings(sharedSettings: _*)
    .settings(
      projectTitle := "Scalactic Macro",
      organization := "org.scalactic",
      // Disable publishing macros directly, included in scalactic main jar
      publish := {},
      publishLocal := {})

  lazy val scalactic = Project("scalactic", file("genscalactic"))
    .settings(sharedSettings: _*)
    .settings(sharedDocSettings: _*)
    .settings(
      projectTitle := "Scalactic",
      organization := "org.scalactic",
      initialCommands in console := "import org.scalactic._",
      sourceGenerators in Compile <+=
        (baseDirectory, sourceDirectory in Compile, version, scalaVersion) map genFiles("", "GenScalactic.scala")(GenScalactic.genMain),
      sourceGenerators in Test <+=
        (baseDirectory, sourceDirectory in Test, version, scalaVersion) map genFiles("", "GenScalactic.scala")(GenScalactic.genTest),
      resourceDirectories in Compile += {
        (sourceManaged in Compile).value / "resources"
      },
       // include the macro classes and resources in the main jar
       mappings in (Compile, packageBin) ++= mappings.in(scalacticMacro, Compile, packageBin).value,
       // include the macro sources in the main source jar
      mappings in (Compile, packageSrc) ++= mappings.in(scalacticMacro, Compile, packageSrc).value,
      scalacticDocTaskSetting
    ).settings(osgiSettings: _*).settings(
      OsgiKeys.exportPackage := Seq(
        "org.scalactic",
        "org.scalautils"
      ),
      OsgiKeys.additionalHeaders:= Map(
        "Bundle-Name" -> "Scalactic",
        "Bundle-Description" -> "Scalactic is an open-source library for Scala projects.",
        "Bundle-DocURL" -> "http://www.scalactic.org/",
        "Bundle-Vendor" -> "Artima, Inc."
      )
    ).dependsOn(scalatest % "test", scalacticMacro % "compile-internal, test-internal")

  def gentestsLibraryDependencies =
    Seq(
      "org.mockito" % "mockito-all" % "1.9.0" % "optional",
      "junit" % "junit" % "4.10" % "optional",
      "org.testng" % "testng" % "6.8.7" % "optional",
      "org.jmock" % "jmock-legacy" % "2.5.1" % "optional",
      "org.pegdown" % "pegdown" % "1.4.2" % "optional"
    )

  def gentestsSharedSettings: Seq[Setting[_]] = Seq(
    javaHome := getJavaHome,
    scalaVersion := buildScalaVersion,
    scalacOptions ++= Seq("-feature"),
    resolvers += "Sonatype Public" at "https://oss.sonatype.org/content/groups/public",
    libraryDependencies ++= crossBuildLibraryDependencies(scalaVersion.value),
    libraryDependencies ++= gentestsLibraryDependencies,
    testOptions in Test := Seq(Tests.Argument("-h", "target/html"))
  )

  lazy val gentestsHelper = Project("gentestsHelper", file("gentests/helper"))
    .settings(gentestsSharedSettings: _*)
    .settings(
      genTestsHelperTask,
      sourceGenerators in Test <+=
        (baseDirectory, sourceManaged in Test, version, scalaVersion) map genFiles("gentestshelper", "GenTestsHelper.scala")(GenTestsHelper.genTest)
    ).dependsOn(scalatest, scalacticMacro % "compile-internal, test-internal")

  lazy val genRegularTests1 = Project("genRegularTests1", file("gentests/GenRegular1"))
    .settings(gentestsSharedSettings: _*)
    .settings(
      genRegularTask1,
      sourceGenerators in Test <+=
        (baseDirectory, sourceManaged in Test, version, scalaVersion) map genFiles("genregular1", "GenRegular1.scala")(GenRegularTests1.genTest)
    ).dependsOn(scalatest, gentestsHelper % "test->test", scalacticMacro % "compile-internal, test-internal")

  lazy val genRegularTests2 = Project("genRegularTests2", file("gentests/GenRegular2"))
    .settings(gentestsSharedSettings: _*)
    .settings(
      genRegularTask2,
      sourceGenerators in Test <+=
        (baseDirectory, sourceManaged in Test, version, scalaVersion) map genFiles("genregular2", "GenRegular2.scala")(GenRegularTests2.genTest)
    ).dependsOn(scalatest, gentestsHelper % "test->test", scalacticMacro % "compile-internal, test-internal")

  lazy val genRegularTests3 = Project("genRegularTests3", file("gentests/GenRegular3"))
    .settings(gentestsSharedSettings: _*)
    .settings(
      genRegularTask3,
      sourceGenerators in Test <+=
        (baseDirectory, sourceManaged in Test, version, scalaVersion) map genFiles("genregular3", "GenRegular3.scala")(GenRegularTests3.genTest)
    ).dependsOn(scalatest, gentestsHelper % "test->test", scalacticMacro % "compile-internal, test-internal")

  lazy val genRegularTests4 = Project("genRegularTests4", file("gentests/GenRegular4"))
    .settings(gentestsSharedSettings: _*)
    .settings(
      genRegularTask4,
      libraryDependencies ++= scalatestLibraryDependencies,
      testOptions in Test := scalatestTestOptions,
      sourceGenerators in Test <+=
        (baseDirectory, sourceManaged in Test, version, scalaVersion) map genFiles("genregular4", "GenRegularTests1.scala")(GenRegularTests4.genTest)
    ).dependsOn(scalatest, gentestsHelper % "test->test", scalacticMacro % "compile-internal, test-internal")

  lazy val genRegularTests5 = Project("genRegularTests5", file("gentests/GenRegular5"))
    .settings(gentestsSharedSettings: _*)
    .settings(
      genRegularTask5,
      libraryDependencies ++= scalatestLibraryDependencies,
      testOptions in Test := scalatestTestOptions,
      sourceGenerators in Test <+=
        (baseDirectory, sourceManaged in Test, version, scalaVersion) map genFiles("genregular5", "GenRegularTests1.scala")(GenRegularTests5.genTest)
    ).dependsOn(scalatest, gentestsHelper % "test->test", scalacticMacro % "compile-internal, test-internal")

  lazy val genMustMatchersTests1 = Project("genMustMatchersTests1", file("gentests/MustMatchers1"))
    .settings(gentestsSharedSettings: _*)
    .settings(
      genMustMatchersTask,
      sourceGenerators in Test <+=
        (baseDirectory, sourceManaged in Test, version, scalaVersion) map genFiles("genmatchers1", "GenMustMatchersTests.scala")(GenMustMatchersTests1.genTest)
    ).dependsOn(scalatest, gentestsHelper % "test->test", scalacticMacro % "compile-internal, test-internal")

  lazy val genMustMatchersTests2 = Project("genMustMatchersTests2", file("gentests/MustMatchers2"))
    .settings(gentestsSharedSettings: _*)
    .settings(
      genMustMatchersTask,
      sourceGenerators in Test <+=
        (baseDirectory, sourceManaged in Test, version, scalaVersion) map genFiles("genmatchers2", "GenMustMatchersTests.scala")(GenMustMatchersTests2.genTest)
    ).dependsOn(scalatest, gentestsHelper % "test->test", scalacticMacro % "compile-internal, test-internal")

  lazy val genMustMatchersTests3 = Project("genMustMatchersTests3", file("gentests/MustMatchers3"))
    .settings(gentestsSharedSettings: _*)
    .settings(
      genMustMatchersTask,
      sourceGenerators in Test <+=
        (baseDirectory, sourceManaged in Test, version, scalaVersion) map genFiles("genmatchers3", "GenMustMatchersTests.scala")(GenMustMatchersTests3.genTest)
    ).dependsOn(scalatest, gentestsHelper % "test->test", scalacticMacro % "compile-internal, test-internal")

  lazy val genMustMatchersTests4 = Project("genMustMatchersTests4", file("gentests/MustMatchers4"))
    .settings(gentestsSharedSettings: _*)
    .settings(
      genMustMatchersTask,
      sourceGenerators in Test <+=
        (baseDirectory, sourceManaged in Test, version, scalaVersion) map genFiles("genmatchers4", "GenMustMatchersTests.scala")(GenMustMatchersTests4.genTest)
    ).dependsOn(scalatest, gentestsHelper % "test->test", scalacticMacro % "compile-internal, test-internal")

  lazy val genGenTests = Project("genGenTests", file("gentests/GenGen"))
    .settings(gentestsSharedSettings: _*)
    .settings(
      genGenTask,
      sourceGenerators in Test <+=
        (baseDirectory, sourceManaged in Test, version, scalaVersion) map genFiles("gengen", "GenGen.scala")(GenGen.genTest)
    ).dependsOn(scalatest, gentestsHelper % "test->test", scalacticMacro % "compile-internal, test-internal")

  lazy val genTablesTests = Project("genTablesTests", file("gentests/GenTables"))
    .settings(gentestsSharedSettings: _*)
    .settings(
      genTablesTask,
      sourceGenerators in Test <+=
        (baseDirectory, sourceManaged in Test, version, scalaVersion) map genFiles("gentables", "GenTable.scala")(GenTable.genTest)
    ).dependsOn(scalatest, gentestsHelper % "test->test", scalacticMacro % "compile-internal, test-internal")

  lazy val genInspectorsTests = Project("genInspectorsTests", file("gentests/GenInspectors"))
    .settings(gentestsSharedSettings: _*)
    .settings(
      genInspectorsTask,
      sourceGenerators in Test <+=
        (baseDirectory, sourceManaged in Test, version, scalaVersion) map genFiles("geninspectors", "GenInspectors.scala")(GenInspectors.genTest)
    ).dependsOn(scalatest, gentestsHelper % "test->test", scalacticMacro % "compile-internal, test-internal")

  lazy val genInspectorsShorthandsTests1 = Project("genInspectorsShorthandsTests1", file("gentests/GenInspectorsShorthands1"))
    .settings(gentestsSharedSettings: _*)
    .settings(
      genInspectorsShorthandsTask1,
      sourceGenerators in Test <+=
        (baseDirectory, sourceManaged in Test, version, scalaVersion) map genFiles("geninspectorsshorthands1", "GenInspectorsShorthands.scala")(GenInspectorsShorthands1.genTest)
    ).dependsOn(scalatest, gentestsHelper % "test->test", scalacticMacro % "compile-internal, test-internal")

  lazy val genInspectorsShorthandsTests2 = Project("genInspectorsShorthandsTests2", file("gentests/GenInspectorsShorthands2"))
    .settings(gentestsSharedSettings: _*)
    .settings(
      genInspectorsShorthandsTask2,
      sourceGenerators in Test <+=
        (baseDirectory, sourceManaged in Test, version, scalaVersion) map genFiles("geninspectorsshorthands2", "GenInspectorsShorthands.scala")(GenInspectorsShorthands2.genTest)
    ).dependsOn(scalatest, gentestsHelper % "test->test", scalacticMacro % "compile-internal, test-internal")

  lazy val genTheyTests = Project("genTheyTests", file("gentests/GenThey"))
    .settings(gentestsSharedSettings: _*)
    .settings(
      genTheyWordTask,
      sourceGenerators in Test <+=
        (baseDirectory, sourceManaged in Test, version, scalaVersion) map genFiles("genthey", "GenTheyWord.scala")(GenTheyWord.genTest)
    ).dependsOn(scalatest, gentestsHelper % "test->test", scalacticMacro % "compile-internal, test-internal")

  lazy val genContainTests1 = Project("genContainTests1", file("gentests/GenContain1"))
    .settings(gentestsSharedSettings: _*)
    .settings(
      genContainTask1,
      sourceGenerators in Test <+=
        (baseDirectory, sourceManaged in Test, version, scalaVersion) map genFiles("gencontain1", "GenContain1.scala")(GenContain1.genTest)
    ).dependsOn(scalatest, gentestsHelper % "test->test", scalacticMacro % "compile-internal, test-internal")

  lazy val genContainTests2 = Project("genContainTests2", file("gentests/GenContain2"))
    .settings(gentestsSharedSettings: _*)
    .settings(
      genContainTask2,
      sourceGenerators in Test <+=
        (baseDirectory, sourceManaged in Test, version, scalaVersion) map genFiles("gencontain2", "GenContain2.scala")(GenContain2.genTest)
    ).dependsOn(scalatest, gentestsHelper % "test->test", scalacticMacro % "compile-internal, test-internal")

  lazy val genSortedTests = Project("genSortedTests", file("gentests/GenSorted"))
    .settings(gentestsSharedSettings: _*)
    .settings(
      genSortedTask,
      sourceGenerators in Test <+=
        (baseDirectory, sourceManaged in Test, version, scalaVersion) map genFiles("gensorted", "GenSorted.scala")(GenSorted.genTest)
    ).dependsOn(scalatest, gentestsHelper % "test->test", scalacticMacro % "compile-internal, test-internal")

  lazy val genLoneElementTests = Project("genLoneElementTests", file("gentests/GenLoneElement"))
    .settings(gentestsSharedSettings: _*)
    .settings(
      genLoneElementTask,
      sourceGenerators in Test <+=
        (baseDirectory, sourceManaged in Test, version, scalaVersion) map genFiles("genloneelement", "GenLoneElement.scala")(GenLoneElement.genTest)
    ).dependsOn(scalatest, gentestsHelper % "test->test", scalacticMacro % "compile-internal, test-internal")

  lazy val genEmptyTests = Project("genEmptyTests", file("gentests/GenEmpty"))
    .settings(gentestsSharedSettings: _*)
    .settings(
      genEmptyTask,
      sourceGenerators in Test <+=
        (baseDirectory, sourceManaged in Test, version, scalaVersion) map genFiles("genempty", "GenEmpty.scala")(GenEmpty.genTest)
    ).dependsOn(scalatest, gentestsHelper % "test->test", scalacticMacro % "compile-internal, test-internal")

  lazy val gentests = Project("gentests", file("gentests"))
    .aggregate(genMustMatchersTests1, genMustMatchersTests2, genMustMatchersTests3, genMustMatchersTests4, genGenTests, genTablesTests, genInspectorsTests, genInspectorsShorthandsTests1,
               genInspectorsShorthandsTests2, genTheyTests, genContainTests1, genContainTests2, genSortedTests, genLoneElementTests, genEmptyTests)

  def genFiles(name: String, generatorSource: String)(gen: (File, String, String) => Unit)(basedir: File, outDir: File, theVersion: String, theScalaVersion: String): Seq[File] = {
    val tdir = outDir / "scala" / name
    val jdir = outDir / "java" / name
    val genSource = basedir / "project" / generatorSource

    def results = (tdir ** "*.scala").get ++ (jdir ** "*.java").get
    if (results.isEmpty || results.exists(_.lastModified < genSource.lastModified)) {
      tdir.mkdirs()
      gen(tdir, theVersion, theScalaVersion)
    }
    results
  }

  def genJavaFiles(name: String, generatorSource: String)(gen: (File, String, String) => Unit)(basedir: File, outDir: File, theVersion: String, theScalaVersion: String): Seq[File] = {
    val tdir = outDir / "java" / name
    val genSource = basedir / "project" / generatorSource

    def results = (tdir ** "*.java").get
    if (results.isEmpty || results.exists(_.lastModified < genSource.lastModified)) {
      tdir.mkdirs()
      gen(tdir, theVersion, theScalaVersion)
    }
    results
  }

  val genRegular1 = TaskKey[Unit]("genregular1", "Generate regular tests 1")
  val genRegularTask1 = genRegular1 <<= (sourceManaged in Compile, sourceManaged in Test, version, scalaVersion) map { (mainTargetDir: File, testTargetDir: File, theVersion: String, theScalaVersion: String) =>
    GenRegularTests1.genTest(new File(testTargetDir, "scala/genregular1"), theVersion, theScalaVersion)
  }

  val genRegular2 = TaskKey[Unit]("genregular2", "Generate regular tests 2")
  val genRegularTask2 = genRegular2 <<= (sourceManaged in Compile, sourceManaged in Test, version, scalaVersion) map { (mainTargetDir: File, testTargetDir: File, theVersion: String, theScalaVersion: String) =>
    GenRegularTests2.genTest(new File(testTargetDir, "scala/genregular2"), theVersion, theScalaVersion)
  }

  val genRegular3 = TaskKey[Unit]("genregular3", "Generate regular tests 3")
  val genRegularTask3 = genRegular3 <<= (sourceManaged in Compile, sourceManaged in Test, version, scalaVersion) map { (mainTargetDir: File, testTargetDir: File, theVersion: String, theScalaVersion: String) =>
    GenRegularTests3.genTest(new File(testTargetDir, "scala/genregular3"), theVersion, theScalaVersion)
  }

  val genRegular4 = TaskKey[Unit]("genregular4", "Generate regular tests 4")
  val genRegularTask4 = genRegular4 <<= (sourceManaged in Compile, sourceManaged in Test, version, scalaVersion) map { (mainTargetDir: File, testTargetDir: File, theVersion: String, theScalaVersion: String) =>
    GenRegularTests4.genTest(new File(testTargetDir, "scala/genregular4"), theVersion, theScalaVersion)
  }

  val genRegular5 = TaskKey[Unit]("genregular5", "Generate regular tests 5")
  val genRegularTask5 = genRegular5 <<= (sourceManaged in Compile, sourceManaged in Test, version, scalaVersion) map { (mainTargetDir: File, testTargetDir: File, theVersion: String, theScalaVersion: String) =>
    GenRegularTests5.genTest(new File(testTargetDir, "scala/genregular5"), theVersion, theScalaVersion)
  }
  
  val genMustMatchers = TaskKey[Unit]("genmatchers", "Generate Must Matchers")
  val genMustMatchersTask = genMustMatchers <<= (sourceManaged in Compile, sourceManaged in Test, name, version, scalaVersion) map { (mainTargetDir: File, testTargetDir: File, projName: String, theVersion: String, theScalaVersion: String) =>
    projName match {
      case "scalatest" =>
        GenMatchers.genMain(new File(mainTargetDir, "scala/genmatchers"), theVersion, theScalaVersion)
      case "genMustMatchersTests1" =>
        GenMustMatchersTests1.genTest(new File(testTargetDir, "scala/genmatchers1"), theVersion, theScalaVersion)
      case "genMustMatchersTests2" =>
        GenMustMatchersTests2.genTest(new File(testTargetDir, "scala/genmatchers2"), theVersion, theScalaVersion)
      case "genMustMatchersTests3" =>
        GenMustMatchersTests3.genTest(new File(testTargetDir, "scala/genmatchers3"), theVersion, theScalaVersion)
      case "genMustMatchersTests4" =>
        GenMustMatchersTests4.genTest(new File(testTargetDir, "scala/genmatchers4"), theVersion, theScalaVersion)
    }
  }
  val genGen = TaskKey[Unit]("gengen", "Generate Property Checks")
  val genGenTask = genGen <<= (sourceManaged in Compile, sourceManaged in Test, name, version, scalaVersion) map { (mainTargetDir: File, testTargetDir: File, projName: String, theVersion: String, theScalaVersion: String) =>
    projName match {
      case "scalatest" => 
        GenGen.genMain(new File(mainTargetDir, "scala/gengen"), theVersion, theScalaVersion)
      case "gentests" =>
        GenGen.genTest(new File(testTargetDir, "scala/gengen"), theVersion, theScalaVersion)
    }
  }
  
  val genTables = TaskKey[Unit]("gentables", "Generate Tables")
  val genTablesTask = genTables <<= (sourceManaged in Compile, sourceManaged in Test, name, version, scalaVersion) map { (mainTargetDir: File, testTargetDir: File, projName: String, theVersion: String, theScalaVersion: String) =>
    projName match {
      case "scalatest" => 
        GenTable.genMain(new File(mainTargetDir, "scala/gentables"), theVersion, theScalaVersion)
      case "gentests" => 
        GenTable.genTest(new File(testTargetDir, "scala/gentables"), theVersion, theScalaVersion)
    }
  }
  
  val genTheyWord = TaskKey[Unit]("genthey", "Generate They Word tests")
  val genTheyWordTask = genTheyWord <<= (sourceManaged in Compile, sourceManaged in Test, version, scalaVersion) map { (mainTargetDir: File, testTargetDir: File, theVersion: String, theScalaVersion: String) =>
    GenTheyWord.genTest(new File(testTargetDir, "scala/genthey"), theVersion, theScalaVersion)
  }
  
  val genInspectors = TaskKey[Unit]("geninspectors", "Generate Inspectors tests")
  val genInspectorsTask = genInspectors <<= (sourceManaged in Compile, sourceManaged in Test, version, scalaVersion) map { (mainTargetDir: File, testTargetDir: File, theVersion: String, theScalaVersion: String) =>
    GenInspectors.genTest(new File(testTargetDir, "scala/geninspectors"), theVersion, theScalaVersion)
  }

  val genInspectorsShorthands1 = TaskKey[Unit]("geninspectorsshorthands1", "Generate Inspectors Shorthands tests 1")
  val genInspectorsShorthandsTask1 = genInspectorsShorthands1 <<= (sourceManaged in Compile, sourceManaged in Test, version, scalaVersion) map { (mainTargetDir: File, testTargetDir: File, theVersion: String, theScalaVersion) =>
    GenInspectorsShorthands1.genTest(new File(testTargetDir, "scala/geninspectorsshorthands1"), theVersion, theScalaVersion)
  }

  val genInspectorsShorthands2 = TaskKey[Unit]("geninspectorsshorthands2", "Generate Inspectors Shorthands tests 2")
  val genInspectorsShorthandsTask2 = genInspectorsShorthands2 <<= (sourceManaged in Compile, sourceManaged in Test, version, scalaVersion) map { (mainTargetDir: File, testTargetDir: File, theVersion: String, theScalaVersion) =>
    GenInspectorsShorthands2.genTest(new File(testTargetDir, "scala/geninspectorsshorthands2"), theVersion, theScalaVersion)
  }
  
  val genFactories = TaskKey[Unit]("genfactories", "Generate Matcher Factories")
  val genFactoriesTask = genFactories <<= (sourceManaged in Compile, sourceManaged in Test, version, scalaVersion) map { (mainTargetDir: File, testTargetDir: File, theVersion: String, theScalaVersion: String) =>
    GenFactories.genMain(new File(mainTargetDir, "scala/genfactories"), theVersion, theScalaVersion)
  }

  val genCompatibleClasses = TaskKey[Unit]("gencompcls", "Generate Compatible Classes for Java 6 & 7")
  val genCompatibleClassesTask = genCompatibleClasses <<= (sourceManaged in Compile, sourceManaged in Test, version, scalaVersion) map { (mainTargetDir: File, testTargetDir: File, theVersion: String, theScalaVersion: String) =>
    GenCompatibleClasses.genMain(new File(mainTargetDir, "scala/gencompclass"), theVersion, theScalaVersion)
  }

  val genVersions = TaskKey[Unit]("genversions", "Generate Versions object")
  val genVersionsTask = genVersions <<= (sourceManaged in Compile, sourceManaged in Test, version, scalaVersion) map { (mainTargetDir: File, testTargetDir: File, theVersion: String, theScalaVersion: String) =>
    GenVersions.genScalaTestVersions(new File(mainTargetDir, "scala/gencompclass"), theVersion, theScalaVersion)
  }
  
  val genContain1 = TaskKey[Unit]("gencontain1", "Generate contain matcher tests 1")
  val genContainTask1 = genContain1 <<= (sourceManaged in Compile, sourceManaged in Test, version, scalaVersion) map { (mainTargetDir: File, testTargetDir: File, theVersion: String, theScalaVersion: String) =>
    GenContain1.genTest(new File(testTargetDir, "scala/gencontain1"), theVersion, theScalaVersion)
  }

  val genContain2 = TaskKey[Unit]("gencontain2", "Generate contain matcher tests 2")
  val genContainTask2 = genContain2 <<= (sourceManaged in Compile, sourceManaged in Test, version, scalaVersion) map { (mainTargetDir: File, testTargetDir: File, theVersion: String, theScalaVersion: String) =>
    GenContain2.genTest(new File(testTargetDir, "scala/gencontain2"), theVersion, theScalaVersion)
  }
  
  val genSorted = TaskKey[Unit]("gensorted", "Generate sorted matcher tests")
  val genSortedTask = genSorted <<= (sourceManaged in Compile, sourceManaged in Test, version, scalaVersion) map { (mainTargetDir: File, testTargetDir: File, theVersion: String, theScalaVersion: String) =>
    GenSorted.genTest(new File(testTargetDir, "scala/gensorted"), theVersion, theScalaVersion)
  }
  
  val genLoneElement = TaskKey[Unit]("genloneelement", "Generate lone element matcher tests")
  val genLoneElementTask = genLoneElement <<= (sourceManaged in Compile, sourceManaged in Test, version, scalaVersion) map { (mainTargetDir: File, testTargetDir: File, theVersion: String, theScalaVersion: String) =>
    GenLoneElement.genTest(new File(testTargetDir, "scala/genloneelement"), theVersion, theScalaVersion)
  }
  
  val genEmpty = TaskKey[Unit]("genempty", "Generate empty matcher tests")
  val genEmptyTask = genEmpty <<= (sourceManaged in Compile, sourceManaged in Test, version, scalaVersion) map { (mainTargetDir: File, testTargetDir: File, theVersion: String, theScalaVersion: String) =>
    GenEmpty.genTest(new File(testTargetDir, "scala/genempty"), theVersion, theScalaVersion)
  }

  val genTestsHelper = TaskKey[Unit]("gentestshelper", "Generate helper classes for gentests project")
  val genTestsHelperTask = genEmpty <<= (sourceManaged in Compile, sourceManaged in Test, version, scalaVersion) map { (mainTargetDir: File, testTargetDir: File, theVersion: String, theScalaVersion: String) =>
    GenTestsHelper.genTest(new File(testTargetDir, "scala/gentestshelper"), theVersion, theScalaVersion)
  }

  val genCode = TaskKey[Unit]("gencode", "Generate Code, includes Must Matchers and They Word tests.")
  val genCodeTask = genCode <<= (sourceManaged in Compile, sourceManaged in Test, version, scalaVersion) map { (mainTargetDir: File, testTargetDir: File, theVersion: String, theScalaVersion: String) =>
    GenGen.genMain(new File(mainTargetDir, "scala/gengen"), theVersion, theScalaVersion)
    GenTable.genMain(new File(mainTargetDir, "scala/gentables"), theVersion, theScalaVersion)
    GenMatchers.genMain(new File(mainTargetDir, "scala/genmatchers"), theVersion, theScalaVersion)
    GenFactories.genMain(new File(mainTargetDir, "scala/genfactories"), theVersion, theScalaVersion)
  }

  //
  // Prepares source files for running scaladoc.
  //
  def genDocSources(srcFiles: Seq[File], 
                    srcDirs: Seq[File], 
                    docsrcDir: File): Seq[File] =
  {
    val scalaFiles =
      for {
        srcFile <- srcFiles
        if srcFile.name.endsWith(".scala")
      } yield {
        val srcPath = srcFile.getPath
        val maybeSourceFile = srcDirs.flatMap(srcFile.relativeTo).headOption
        maybeSourceFile match {
          case Some(docsrcFile) => copyDocFile(srcFile, new File(docsrcDir.asFile, docsrcFile.getPath))
          case None             => 
             throw new RuntimeException("unexpected source path ["+ srcPath +"] not relative to " + srcDirs.mkString("[", ", ", "]"))
        }
      }

    val javaSources = srcFiles.filter(_.name.endsWith(".java")).toSet
    val javaTagFiles = JavaTagDocumenter.docJavaTags(javaSources)

    scalaFiles ++ javaTagFiles
  }

  //
  // Copies a file, doing a little filtering along the way to make
  // destination file suitable for use in generating scaladocs.
  //
  // Returns destination file.
  //
  private def copyDocFile(srcFile: File, destFile: File): File = {
    if (!destFile.exists || (destFile.lastModified < srcFile.lastModified)) {
      IO.createDirectory(file(destFile.getParent))

      val writer = new PrintWriter(destFile)

      try {
        for (line <- Source.fromFile(srcFile).getLines)
          writer.println(line.replaceFirst("@Finders(.*)", ""))
      }
      finally { writer.close }
    }
    destFile
  }

  //
  // Adds customization to scaladocs.
  //
  // Appends additional css to template.css file and copies
  // additional gifs into lib directory.
  //
  // Note: found that adding new gifs into lib directory causes
  // doc task to rebuild scaladocs from scratch each time.
  // Without that it only rebuilds if needed.
  //
  def docTask(docDir: File, srcDir: File, projectName: String): File = {
    val docLibDir = docDir / "lib"
    val htmlSrcDir = srcDir / "html"
    val cssFile = docLibDir / "template.css"
    val addlCssFile = htmlSrcDir / "addl.css"

    val css = Source.fromFile(cssFile).mkString
    val addlCss = Source.fromFile(addlCssFile).mkString

    if (!css.contains("pre.stHighlighted")) {
      val writer = new PrintWriter(cssFile)

      try {
        writer.println(css)
        writer.println(addlCss)
      }
      finally { writer.close }
    }

    if (projectName == "scalatest") {
      (htmlSrcDir * "*.gif").get.foreach { gif =>
        IO.copyFile(gif, docLibDir / gif.name)
      }
    }
    docDir
  }

  lazy val projectTitle =
    settingKey[String]("Name of project to display in doc titles")

  lazy val docsrcDir =
    settingKey[File](
      "Directory to hold processed source files for generating scaladocs")

  val docsrcDirSetting =
     docsrcDir := target.value / "docsrc"

  val docSourcesSetting =
     sources in (Compile, doc) :=
       genDocSources((sources in Compile).value ++ (sources in scalacticMacro in Compile).value, 
                     Seq((sourceManaged in Compile).value, 
                         baseDirectory.value,
                         file(".").getCanonicalFile),
                     docsrcDir.value)

  val docScalacOptionsSetting =
    scalacOptions in (Compile, doc) ++= 
      Seq[String](
        "-Ymacro-no-expand", // avoids need to separate out macros in docsrc dir
        "-sourcepath", docsrcDir.value.getAbsolutePath,
        "-doc-title", projectTitle.value +" "+ releaseVersion,
        "-doc-source-url", docSourceUrl)

  val scalatestDocTaskSetting =
    doc in Compile := docTask((doc in Compile).value,
                              (sourceDirectory in Compile).value,
                              name.value)

  val scalacticDocTaskSetting =
    doc in Compile := docTask((doc in Compile).value,
                              (sourceDirectory in Compile).value,
                              name.value)
}
// set scalacOptions in (Compile, console) += "-Xlog-implicits"
// set scalacOptions in (Compile, console) += "-Xlog-implicits"
// set scalacOptions in (Compile, console) += "-Xlog-implicits"
// set scalacOptions in (Compile, console) += "-nowarn"<|MERGE_RESOLUTION|>--- conflicted
+++ resolved
@@ -134,16 +134,19 @@
     docScalacOptionsSetting
   )
 
+  def scalacheckDependency(config: String) =
+    "org.scalacheck" %% "scalacheck" % "1.12.1" % config
+
   def crossBuildLibraryDependencies(theScalaVersion: String) =
     CrossVersion.partialVersion(theScalaVersion) match {
       // if scala 2.11+ is used, add dependency on scala-xml module
       case Some((2, scalaMajor)) if scalaMajor >= 11 =>
         Seq(
           "org.scala-lang.modules" %% "scala-xml" % "1.0.2",
-          "org.scalacheck" %% "scalacheck" % "1.12.1" % "optional"
+          scalacheckDependency("optional")
         )
       case _ =>
-        Seq("org.scalacheck" %% "scalacheck" % "1.12.1" % "optional")
+        Seq(scalacheckDependency("optional"))
     }
 
   def scalaLibraries(theScalaVersion: String) =
@@ -231,40 +234,12 @@
      sourceGenerators in Compile <+=
          (baseDirectory, sourceManaged in Compile, version, scalaVersion) map genFiles("gencompcls", "GenCompatibleClasses.scala")(GenCompatibleClasses.genMain),
      sourceGenerators in Compile <+=
-<<<<<<< HEAD
-         (baseDirectory, sourceManaged in Compile, version, scalaVersion) map genFiles("genversions", "GenVersions.scala")(GenVersions.genMain),
+         (baseDirectory, sourceManaged in Compile, version, scalaVersion) map genFiles("genversions", "GenVersions.scala")(GenVersions.genScalaTestVersions),
      testOptions in Test := scalatestTestOptions,
-       // include the macro classes and resources in the main jar
-       mappings in (Compile, packageBin) ++= mappings.in(scalacticMacro, Compile, packageBin).value,
-       // include the macro sources in the main source jar
-      mappings in (Compile, packageSrc) ++= mappings.in(scalacticMacro, Compile, packageSrc).value,
-=======
-         (baseDirectory, sourceManaged in Compile, version, scalaVersion) map genFiles("genversions", "GenVersions.scala")(GenVersions.genScalaTestVersions),
-     testOptions in Test := Seq(Tests.Argument("-l", "org.scalatest.tags.Slow",
-                                               "-m", "org.scalatest",
-                                               "-m", "org.scalactic",
-                                               "-m", "org.scalatest.fixture",
-                                               "-m", "org.scalatest.concurrent",
-                                               "-m", "org.scalatest.testng",
-                                               "-m", "org.scalatest.junit",
-                                               "-m", "org.scalatest.events",
-                                               "-m", "org.scalatest.prop",
-                                               "-m", "org.scalatest.tools",
-                                               "-m", "org.scalatest.matchers",
-                                               "-m", "org.scalatest.suiteprop",
-                                               "-m", "org.scalatest.mock",
-                                               "-m", "org.scalatest.path",
-                                               "-m", "org.scalatest.selenium",
-                                               "-m", "org.scalatest.exceptions",
-                                               "-m", "org.scalatest.time",
-                                               "-m", "org.scalatest.words",
-                                               "-m", "org.scalatest.enablers",
-                                               "-m", "org.scalautils",
-                                               "-oDI",
-                                               "-h", "target/html",
-                                               "-u", "target/junit",
-                                               "-fW", "target/result.txt")),
->>>>>>> 5fce6e21
+     // include the macro classes and resources in the main jar
+     mappings in (Compile, packageBin) ++= mappings.in(scalacticMacro, Compile, packageBin).value,
+     // include the macro sources in the main source jar
+     mappings in (Compile, packageSrc) ++= mappings.in(scalacticMacro, Compile, packageSrc).value,
      scalatestDocTaskSetting
    ).settings(osgiSettings: _*).settings(
       OsgiKeys.exportPackage := Seq(
@@ -317,6 +292,7 @@
     .settings(
       projectTitle := "Scalactic",
       organization := "org.scalactic",
+      libraryDependencies ++= Seq(scalacheckDependency("test")),
       initialCommands in console := "import org.scalactic._",
       sourceGenerators in Compile <+=
         (baseDirectory, sourceDirectory in Compile, version, scalaVersion) map genFiles("", "GenScalactic.scala")(GenScalactic.genMain),
@@ -325,9 +301,9 @@
       resourceDirectories in Compile += {
         (sourceManaged in Compile).value / "resources"
       },
-       // include the macro classes and resources in the main jar
-       mappings in (Compile, packageBin) ++= mappings.in(scalacticMacro, Compile, packageBin).value,
-       // include the macro sources in the main source jar
+      // include the macro classes and resources in the main jar
+      mappings in (Compile, packageBin) ++= mappings.in(scalacticMacro, Compile, packageBin).value,
+      // include the macro sources in the main source jar
       mappings in (Compile, packageSrc) ++= mappings.in(scalacticMacro, Compile, packageSrc).value,
       scalacticDocTaskSetting
     ).settings(osgiSettings: _*).settings(
