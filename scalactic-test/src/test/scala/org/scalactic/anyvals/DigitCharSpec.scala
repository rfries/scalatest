--- conflicted
+++ resolved
@@ -20,18 +20,10 @@
 import OptionValues._
 import org.scalactic.StrictCheckedEquality
 
-class DigitCharSpec extends Spec with Matchers with StrictCheckedEquality {
-
-<<<<<<< HEAD
-  object `A DigitChar` {
-    object `should offer a from factory method that` {
-      def `returns Some[DigitChar] if the passed Char is between '0' and '9'` {
-=======
-class DigitCharSpec extends FunSpec with Matchers/* with StrictCheckedEquality*/ {
+class DigitCharSpec extends FunSpec with Matchers with StrictCheckedEquality {
   describe("A DigitChar") {
     describe("should offer a from factory method that") {
       it("returns Some[DigitChar] if the passed Char is between '0' and '9'") {
->>>>>>> 25f3cb49
         DigitChar.from('0').value.value shouldBe '0'
         DigitChar.from('5').value.value shouldBe '5'
         DigitChar.from('9').value.value shouldBe '9'
