/*
 * Copyright 2001-2014 Artima, Inc.
 *
 * Licensed under the Apache License, Version 2.0 (the "License");
 * you may not use this file except in compliance with the License.
 * You may obtain a copy of the License at
 *
 *     http://www.apache.org/licenses/LICENSE-2.0
 *
 * Unless required by applicable law or agreed to in writing, software
 * distributed under the License is distributed on an "AS IS" BASIS,
 * WITHOUT WARRANTIES OR CONDITIONS OF ANY KIND, either express or implied.
 * See the License for the specific language governing permissions and
 * limitations under the License.
 */
package org.scalactic.anyvals

import org.scalactic.Equality
import org.scalatest._
import org.scalatest.prop.NyayaGeneratorDrivenPropertyChecks._
import japgolly.nyaya.test.Gen
import scala.collection.mutable.WrappedArray
import OptionValues._
import org.scalactic.StrictCheckedEquality
import scala.util.{Failure, Success, Try}

<<<<<<< HEAD
class PosZIntSpec extends Spec with Matchers with StrictCheckedEquality {
=======
//import org.scalactic.StrictCheckedEquality

class PosZIntSpec extends FunSpec with Matchers/* with StrictCheckedEquality*/ {
>>>>>>> 25f3cb49

  implicit val posZIntGen: Gen[PosZInt] =
    for {i <- Gen.chooseint(1, Int.MaxValue)} yield PosZInt.from(i).get

  implicit val intGen: Gen[Int] = Gen.int
  implicit val longGen: Gen[Long] = Gen.long
  implicit val shortGen: Gen[Short] = Gen.short
  implicit val charGen: Gen[Char] = Gen.char
  implicit val floatGen: Gen[Float] = Gen.float
  implicit val doubleGen: Gen[Double] = Gen.double
  implicit val byteGen: Gen[Byte] = Gen.byte

  implicit def tryEquality[T]: Equality[Try[T]] = new Equality[Try[T]] {
    override def areEqual(a: Try[T], b: Any): Boolean = a match {
      case Success(double: Double) if double.isNaN =>  // This is because in scala.js x/0 results to NaN not ArithmetricException like in jvm, and we need to make sure Success(NaN) == Success(NaN) is true to pass the test.
        b match {
          case Success(bDouble: Double) if bDouble.isNaN => true
          case _ => false
        }
      case _: Success[_] => a == b
      case Failure(ex) => b match {
        case _: Success[_] => false
        case Failure(otherEx) => ex.getClass == otherEx.getClass && ex.getMessage == otherEx.getMessage
        case _ => false
      }
    }
  }

  describe("A PosZInt") {
    describe("should offer a from factory method that") {
      it("returns Some[PosZInt] if the passed Int is greater than or equal to 0")
      {
        PosZInt.from(0).value.value shouldBe 0
        PosZInt.from(50).value.value shouldBe 50
        PosZInt.from(100).value.value shouldBe 100
      }
      it("returns None if the passed Int is NOT greater than or equal to 0") {
        PosZInt.from(-1) shouldBe None
        PosZInt.from(-99) shouldBe None
      }
    } 
    it("should have a pretty toString") {
      PosZInt.from(42).value.toString shouldBe "PosZInt(42)"
    }
    it("should return the same type from its unary_+ method") {
      +PosZInt(3) shouldEqual PosZInt(3)
    } 
    it("should be automatically widened to compatible AnyVal targets") {
      (PosZInt(3): Int) shouldEqual 3
      (PosZInt(3): Long) shouldEqual 3L
      (PosZInt(3): Float) shouldEqual 3.0F
      (PosZInt(3): Double) shouldEqual 3.0

      "(PosZInt(3): PosInt)" shouldNot typeCheck
      "(PosZInt(3): PosLong)" shouldNot typeCheck
      "(PosZInt(3): PosFloat)" shouldNot typeCheck
      "(PosZInt(3): PosDouble)" shouldNot typeCheck

      (PosZInt(3): PosZInt) shouldEqual PosZInt(3)
      (PosZInt(3): PosZLong) shouldEqual PosZLong(3L)
      (PosZInt(3): PosZFloat) shouldEqual PosZFloat(3.0F)
      (PosZInt(3): PosZDouble) shouldEqual PosZDouble(3.0)
    }
    describe("when a compatible AnyVal is passed to a + method invoked on it") {
      it("should give the same AnyVal type back at compile time, and correct value at runtime") {
        // When adding a "primitive"
        val opInt = PosZInt(3) + 3
        opInt shouldEqual 6

        val opLong = PosZInt(3) + 3L
        opLong shouldEqual 6L

        val opFloat = PosZInt(3) + 3.0F
        opFloat shouldEqual 6.0F

        val opDouble = PosZInt(3) + 3.0
        opDouble shouldEqual 6.0

        // When adding a PosZ*
        val opPosInt = PosZInt(3) + PosInt(3)
        opPosInt shouldEqual 6

        val opPosLong = PosZInt(3) + PosLong(3L)
        opPosLong shouldEqual 6L

        val opPosFloat = PosZInt(3) + PosFloat(3.0F)
        opPosFloat shouldEqual 6.0F

        val opPosDouble = PosZInt(3) + PosDouble(3.0)
        opPosDouble shouldEqual 6.0

        // When adding a *PosZ
        val opPosZ = PosZInt(3) + PosZInt(3)
        opPosZ shouldEqual 6

        val opPosZLong = PosZInt(3) + PosZLong(3L)
        opPosZLong shouldEqual 6L

        val opPosZFloat = PosZInt(3) + PosZFloat(3.0F)
        opPosZFloat shouldEqual 6.0F

        val opPosZDouble = PosZInt(3) + PosZDouble(3.0)
        opPosZDouble shouldEqual 6.0
      }
    }

    describe("when created with apply method") {

      it("should compile when 8 is passed in") {
        "PosZInt(8)" should compile
        PosZInt(8).value shouldEqual 8
      }

      it("should compile when 0 is passed in") {
        "PosZInt(0)" should compile
        PosZInt(0).value shouldEqual 0
      }

      it("should not compile when -8 is passed in") {
        "PosZInt(-8)" shouldNot compile
      }

      it("should not compile when x is passed in") {
        val x: Int = -8
        "PosZInt(x)" shouldNot compile
      }
    }
    describe("when specified as a plain-old Int") {

      def takesPosZInt(pos: PosZInt): Int = pos.value

      it("should compile when 8 is passed in") {
        "takesPosZInt(8)" should compile
        takesPosZInt(8) shouldEqual 8
      }

      it("should compile when 0 is passed in") {
        "takesPosZInt(0)" should compile
      }

      it("should not compile when -8 is passed in") {
        "takesPosZInt(-8)" shouldNot compile
      }

      it("should not compile when x is passed in") {
        val x: Int = -8
        "takesPosZInt(x)" shouldNot compile
      }
    }

    it("should offer a unary ~ method that is consistent with Int") {
      forAll { (pzint: PosZInt) =>
        (~pzint) shouldEqual (~(pzint.toInt))
      }
    }

    it("should offer a unary + method that is consistent with Int") {
      forAll { (pzint: PosZInt) =>
        (+pzint).toInt shouldEqual (+(pzint.toInt))
      }
    }

    it("should offer a unary - method that is consistent with Int") {
      forAll { (pzint: PosZInt) =>
        (-pzint) shouldEqual (-(pzint.toInt))
      }
    }

    it("should offer << methods that are consistent with Int") {
      forAll { (pzint: PosZInt, shift: Int) =>
        pzint << shift shouldEqual pzint.toInt << shift
      }
      forAll { (pzint: PosZInt, shift: Long) =>
        pzint << shift shouldEqual pzint.toInt << shift
      }
    }

    it("should offer >>> methods that are consistent with Int") {
      forAll { (pzint: PosZInt, shift: Int) =>
        pzint >>> shift shouldEqual pzint.toInt >>> shift
      }
      forAll { (pzint: PosZInt, shift: Long) =>
        pzint >>> shift shouldEqual pzint.toInt >>> shift
      }
    }

    it("should offer >> methods that are consistent with Int") {
      forAll { (pzint: PosZInt, shift: Int) =>
        pzint >> shift shouldEqual pzint.toInt >> shift
      }
      forAll { (pzint: PosZInt, shift: Long) =>
        pzint >> shift shouldEqual pzint.toInt >> shift
      }
    }

    it("should offer '<' comparison that is consistent with Int") {
      forAll { (pzint: PosZInt, byte: Byte) =>
        (pzint < byte) shouldEqual (pzint.toInt < byte)
      }
      forAll { (pzint: PosZInt, short: Short) =>
        (pzint < short) shouldEqual (pzint.toInt < short)
      }
      forAll { (pzint: PosZInt, char: Char) =>
        (pzint < char) shouldEqual (pzint.toInt < char)
      }
      forAll { (pzint: PosZInt, int: Int) =>
        (pzint < int) shouldEqual (pzint.toInt < int)
      }
      forAll { (pzint: PosZInt, long: Long) =>
        (pzint < long) shouldEqual (pzint.toInt < long)
      }
      forAll { (pzint: PosZInt, float: Float) =>
        (pzint < float) shouldEqual (pzint.toInt < float)
      }
      forAll { (pzint: PosZInt, double: Double) =>
        (pzint < double) shouldEqual (pzint.toInt < double)
      }
    }

    it("should offer '<=' comparison that is consistent with Int") {
      forAll { (pzint: PosZInt, byte: Byte) =>
        (pzint <= byte) shouldEqual (pzint.toInt <= byte)
      }
      forAll { (pzint: PosZInt, short: Short) =>
        (pzint <= short) shouldEqual (pzint.toInt <= short)
      }
      forAll { (pzint: PosZInt, char: Char) =>
        (pzint <= char) shouldEqual (pzint.toInt <= char)
      }
      forAll { (pzint: PosZInt, int: Int) =>
        (pzint <= int) shouldEqual (pzint.toInt <= int)
      }
      forAll { (pzint: PosZInt, long: Long) =>
        (pzint <= long) shouldEqual (pzint.toInt <= long)
      }
      forAll { (pzint: PosZInt, float: Float) =>
        (pzint <= float) shouldEqual (pzint.toInt <= float)
      }
      forAll { (pzint: PosZInt, double: Double) =>
        (pzint <= double) shouldEqual (pzint.toInt <= double)
      }
    }

    it("should offer '>' comparison that is consistent with Int") {
      forAll { (pzint: PosZInt, byte: Byte) =>
        (pzint > byte) shouldEqual (pzint.toInt > byte)
      }
      forAll { (pzint: PosZInt, short: Short) =>
        (pzint > short) shouldEqual (pzint.toInt > short)
      }
      forAll { (pzint: PosZInt, char: Char) =>
        (pzint > char) shouldEqual (pzint.toInt > char)
      }
      forAll { (pzint: PosZInt, int: Int) =>
        (pzint > int) shouldEqual (pzint.toInt > int)
      }
      forAll { (pzint: PosZInt, long: Long) =>
        (pzint > long) shouldEqual (pzint.toInt > long)
      }
      forAll { (pzint: PosZInt, float: Float) =>
        (pzint > float) shouldEqual (pzint.toInt > float)
      }
      forAll { (pzint: PosZInt, double: Double) =>
        (pzint > double) shouldEqual (pzint.toInt > double)
      }
    }

    it("should offer '>=' comparison that is consistent with Int") {
      forAll { (pzint: PosZInt, byte: Byte) =>
        (pzint >= byte) shouldEqual (pzint.toInt >= byte)
      }
      forAll { (pzint: PosZInt, short: Short) =>
        (pzint >= short) shouldEqual (pzint.toInt >= short)
      }
      forAll { (pzint: PosZInt, char: Char) =>
        (pzint >= char) shouldEqual (pzint.toInt >= char)
      }
      forAll { (pzint: PosZInt, int: Int) =>
        (pzint >= int) shouldEqual (pzint.toInt >= int)
      }
      forAll { (pzint: PosZInt, long: Long) =>
        (pzint >= long) shouldEqual (pzint.toInt >= long)
      }
      forAll { (pzint: PosZInt, float: Float) =>
        (pzint >= float) shouldEqual (pzint.toInt >= float)
      }
      forAll { (pzint: PosZInt, double: Double) =>
        (pzint >= double) shouldEqual (pzint.toInt >= double)
      }
    }

    it("should offer a '|' method that is consistent with Int") {
      forAll { (pzint: PosZInt, byte: Byte) =>
        (pzint | byte) shouldEqual (pzint.toInt | byte)
      }
      forAll { (pzint: PosZInt, short: Short) =>
        (pzint | short) shouldEqual (pzint.toInt | short)
      }
      forAll { (pzint: PosZInt, char: Char) =>
        (pzint | char) shouldEqual (pzint.toInt | char)
      }
      forAll { (pzint: PosZInt, int: Int) =>
        (pzint | int) shouldEqual (pzint.toInt | int)
      }
      forAll { (pzint: PosZInt, long: Long) =>
        (pzint | long) shouldEqual (pzint.toInt | long)
      }
    }

    it("should offer an '&' method that is consistent with Int") {
      forAll { (pzint: PosZInt, byte: Byte) =>
        (pzint & byte) shouldEqual (pzint.toInt & byte)
      }
      forAll { (pzint: PosZInt, short: Short) =>
        (pzint & short) shouldEqual (pzint.toInt & short)
      }
      forAll { (pzint: PosZInt, char: Char) =>
        (pzint & char) shouldEqual (pzint.toInt & char)
      }
      forAll { (pzint: PosZInt, int: Int) =>
        (pzint & int) shouldEqual (pzint.toInt & int)
      }
      forAll { (pzint: PosZInt, long: Long) =>
        (pzint & long) shouldEqual (pzint.toInt & long)
      }
    }

    it("should offer an '^' method that is consistent with Int") {
      forAll { (pzint: PosZInt, byte: Byte) =>
        (pzint ^ byte) shouldEqual (pzint.toInt ^ byte)
      }
      forAll { (pzint: PosZInt, char: Char) =>
        (pzint ^ char) shouldEqual (pzint.toInt ^ char)
      }
      forAll { (pzint: PosZInt, short: Short) =>
        (pzint ^ short) shouldEqual (pzint.toInt ^ short)
      }
      forAll { (pzint: PosZInt, int: Int) =>
        (pzint ^ int) shouldEqual (pzint.toInt ^ int)
      }
      forAll { (pzint: PosZInt, long: Long) =>
        (pzint ^ long) shouldEqual (pzint.toInt ^ long)
      }
    }

    it("should offer a '+' method that is consistent with Int") {
      forAll { (pzint: PosZInt, byte: Byte) =>
        (pzint + byte) shouldEqual (pzint.toInt + byte)
      }
      forAll { (pzint: PosZInt, char: Char) =>
        (pzint + char) shouldEqual (pzint.toInt + char)
      }
      forAll { (pzint: PosZInt, short: Short) =>
        (pzint + short) shouldEqual (pzint.toInt + short)
      }
      forAll { (pzint: PosZInt, int: Int) =>
        (pzint + int) shouldEqual (pzint.toInt + int)
      }
      forAll { (pzint: PosZInt, long: Long) =>
        (pzint + long) shouldEqual (pzint.toInt + long)
      }
      forAll { (pzint: PosZInt, float: Float) =>
        (pzint + float) shouldEqual (pzint.toInt + float)
      }
      forAll { (pzint: PosZInt, double: Double) =>
        (pzint + double) shouldEqual (pzint.toInt + double)
      }
    }

    it("should offer a '-' method that is consistent with Int") {
      forAll { (pzint: PosZInt, byte: Byte) =>
        (pzint - byte) shouldEqual (pzint.toInt - byte)
      }
      forAll { (pzint: PosZInt, short: Short) =>
        (pzint - short) shouldEqual (pzint.toInt - short)
      }
      forAll { (pzint: PosZInt, byte: Char) =>
        (pzint - byte) shouldEqual (pzint.toInt - byte)
      }
      forAll { (pzint: PosZInt, int: Int) =>
        (pzint - int) shouldEqual (pzint.toInt - int)
      }
      forAll { (pzint: PosZInt, long: Long) =>
        (pzint - long) shouldEqual (pzint.toInt - long)
      }
      forAll { (pzint: PosZInt, float: Float) =>
        (pzint - float) shouldEqual (pzint.toInt - float)
      }
      forAll { (pzint: PosZInt, double: Double) =>
        (pzint - double) shouldEqual (pzint.toInt - double)
      }
    }

    it("should offer a '*' method that is consistent with Int") {
      forAll { (pzint: PosZInt, byte: Byte) =>
        (pzint * byte) shouldEqual (pzint.toInt * byte)
      }
      forAll { (pzint: PosZInt, short: Short) =>
        (pzint * short) shouldEqual (pzint.toInt * short)
      }
      forAll { (pzint: PosZInt, byte: Char) =>
        (pzint * byte) shouldEqual (pzint.toInt * byte)
      }
      forAll { (pzint: PosZInt, int: Int) =>
        (pzint * int) shouldEqual (pzint.toInt * int)
      }
      forAll { (pzint: PosZInt, long: Long) =>
        (pzint * long) shouldEqual (pzint.toInt * long)
      }
      forAll { (pzint: PosZInt, float: Float) =>
        (pzint * float) shouldEqual (pzint.toInt * float)
      }
      forAll { (pzint: PosZInt, double: Double) =>
        (pzint * double) shouldEqual (pzint.toInt * double)
      }
    }

    it("should offer a '/' method that is consistent with Int") {
      // Note that Try (and associated Equality[Try]) are used since some values
      // will legitimately throw an exception

      forAll { (pzint: PosZInt, byte: Byte) =>
        Try(pzint / byte) shouldEqual Try(pzint.toInt / byte)
      }
      forAll { (pzint: PosZInt, short: Short) =>
        Try(pzint / short) shouldEqual Try(pzint.toInt / short)
      }
      forAll { (pzint: PosZInt, char: Char) =>
        Try(pzint / char) shouldEqual Try(pzint.toInt / char)
      }
      forAll { (pzint: PosZInt, int: Int) =>
        Try(pzint / int) shouldEqual Try(pzint.toInt / int)
      }
      forAll { (pzint: PosZInt, long: Long) =>
        Try(pzint / long) shouldEqual Try(pzint.toInt / long)
      }
      forAll { (pzint: PosZInt, float: Float) =>
        Try(pzint / float) shouldEqual Try(pzint.toInt / float)
      }
      forAll { (pzint: PosZInt, double: Double) =>
        Try(pzint / double) shouldEqual Try(pzint.toInt / double)
      }
    }

    it("should offer a '%' method that is consistent with Int") {
      // Note that Try (and associated Equality[Try]) are used since some values
      // will legitimately throw an exception

      forAll { (pzint: PosZInt, byte: Byte) =>
        Try(pzint % byte) shouldEqual Try(pzint.toInt % byte)
      }
      forAll { (pzint: PosZInt, short: Short) =>
        Try(pzint % short) shouldEqual Try(pzint.toInt % short)
      }
      forAll { (pzint: PosZInt, char: Char) =>
        Try(pzint % char) shouldEqual Try(pzint.toInt % char)
      }
      forAll { (pzint: PosZInt, int: Int) =>
        Try(pzint % int) shouldEqual Try(pzint.toInt % int)
      }
      forAll { (pzint: PosZInt, long: Long) =>
        Try(pzint % long) shouldEqual Try(pzint.toInt % long)
      }
      forAll { (pzint: PosZInt, float: Float) =>
        Try(pzint % float) shouldEqual Try(pzint.toInt % float)
      }
      forAll { (pzint: PosZInt, double: Double) =>
        Try(pzint % double) shouldEqual Try(pzint.toInt % double)
      }
    }

    it("should offer 'min' and 'max' methods that are consistent with Int") {
      forAll { (pzint1: PosZInt, pzint2: PosZInt) =>
        pzint1.max(pzint2).toInt shouldEqual pzint1.toInt.max(pzint2.toInt)
        pzint1.min(pzint2).toInt shouldEqual pzint1.toInt.min(pzint2.toInt)
      }
    }

    it("should offer a 'toBinaryString' method that is consistent with Int") {
      forAll { (pzint: PosZInt) =>
        pzint.toBinaryString shouldEqual pzint.toInt.toBinaryString
      }
    }

    it("should offer a 'toHexString' method that is consistent with Int") {
      forAll { (pzint: PosZInt) =>
        pzint.toHexString shouldEqual pzint.toInt.toHexString
      }
    }

    it("should offer a 'toOctalString' method that is consistent with Int") {
      forAll { (pzint: PosZInt) =>
        pzint.toOctalString shouldEqual pzint.toInt.toOctalString
      }
    }

    it("should offer 'to' and 'until' methods that are consistent with Int") {
      forAll { (pzint: PosZInt, end: Int, step: Int) =>
        Try(pzint.to(end)) shouldEqual Try(pzint.toInt.to(end))
        Try(pzint.to(end, step)) shouldEqual Try(pzint.toInt.to(end, step))
        Try(pzint.until(end)) shouldEqual Try(pzint.toInt.until(end))
        Try(pzint.until(end, step)) shouldEqual Try(pzint.toInt.until(end, step))
      }
    }

    it("should offer widening methods for basic types that are consistent with Int") {
      forAll { (pzint: PosZInt) =>
        def widen(value: Int): Int = value
        widen(pzint) shouldEqual widen(pzint.toInt)
      }
      forAll { (pzint: PosZInt) =>
        def widen(value: Long): Long = value
        widen(pzint) shouldEqual widen(pzint.toInt)
      }
      forAll { (pzint: PosZInt) =>
        def widen(value: Float): Float = value
        widen(pzint) shouldEqual widen(pzint.toInt)
      }
      forAll { (pzint: PosZInt) =>
        def widen(value: Double): Double = value
        widen(pzint) shouldEqual widen(pzint.toInt)
      }
      forAll { (pzint: PosZInt) =>
        def widen(value: PosZLong): PosZLong = value
        widen(pzint) shouldEqual widen(PosZLong.from(pzint.toInt).get)
      }
      forAll { (pzint: PosZInt) =>
        def widen(value: PosZFloat): PosZFloat = value
        widen(pzint) shouldEqual widen(PosZFloat.from(pzint.toInt).get)
      }
      forAll { (pzint: PosZInt) =>
        def widen(value: PosZDouble): PosZDouble = value
        widen(pzint) shouldEqual widen(PosZDouble.from(pzint.toInt).get)
      }
    }
  }
}
<|MERGE_RESOLUTION|>--- conflicted
+++ resolved
@@ -24,13 +24,7 @@
 import org.scalactic.StrictCheckedEquality
 import scala.util.{Failure, Success, Try}
 
-<<<<<<< HEAD
-class PosZIntSpec extends Spec with Matchers with StrictCheckedEquality {
-=======
-//import org.scalactic.StrictCheckedEquality
-
-class PosZIntSpec extends FunSpec with Matchers/* with StrictCheckedEquality*/ {
->>>>>>> 25f3cb49
+class PosZIntSpec extends FunSpec with Matchers with StrictCheckedEquality {
 
   implicit val posZIntGen: Gen[PosZInt] =
     for {i <- Gen.chooseint(1, Int.MaxValue)} yield PosZInt.from(i).get
