/*
 * Copyright 2001-2013 Artima, Inc.
 *
 * Licensed under the Apache License, Version 2.0 (the "License");
 * you may not use this file except in compliance with the License.
 * You may obtain a copy of the License at
 *
 *     http://www.apache.org/licenses/LICENSE-2.0
 *
 * Unless required by applicable law or agreed to in writing, software
 * distributed under the License is distributed on an "AS IS" BASIS,
 * WITHOUT WARRANTIES OR CONDITIONS OF ANY KIND, either express or implied.
 * See the License for the specific language governing permissions and
 * limitations under the License.
 */
package org.scalatest

import words.{CanVerb, ResultOfAfterWordApplication, ShouldVerb, BehaveWord,
  MustVerb, StringVerbBlockRegistration}
import scala.collection.immutable.ListSet
import org.scalatest.exceptions.StackDepthExceptionHelper.getStackDepth
import java.util.concurrent.atomic.AtomicReference
import java.util.ConcurrentModificationException
import org.scalatest.events._
import Suite.anExceptionThatShouldCauseAnAbort
import Suite.autoTagClassAnnotations

/**
 * Facilitates a &ldquo;behavior-driven&rdquo; style of development (BDD), in which tests
 * are combined with text that specifies the behavior the tests verify.
 * 
 * <table><tr><td class="usage">
 * <strong>Recommended Usage</strong>:
 * For teams coming from specs or specs2, <code>WordSpec</code> will feel familiar, and is often the most natural way to port specsN tests to 
 * ScalaTest. <code>WordSpec</code> is very prescriptive in how text must be written, so a good fit for teams who want a high degree of discipline 
 * enforced upon their specification text.
 * </td></tr></table>
 * 
 * <p>
 * Class <code>WordSpec</code> is so named because your specification text is structured by placing words after strings.
 * Here's an example <code>WordSpec</code>:
 * </p>
 *
 * <pre class="stHighlight">
 * package org.scalatest.examples.wordspec
 * 
 * import org.scalatest.WordSpec
 * 
 * class SetSpec extends WordSpec {
 * 
 *   "A Set" when {
 *     "empty" should {
 *       "have size 0" in {
 *         assert(Set.empty.size === 0)
 *       }
 *       
 *       "produce NoSuchElementException when head is invoked" in {
 *         intercept[NoSuchElementException] {
 *           Set.empty.head
 *         }
 *       }
 *     }
 *   }
 * }
 * </pre>
 *
 * <p>
 * In a <code>WordSpec</code> you write a one (or more) sentence specification for each bit of behavior you wish to
 * specify and test. Each specification sentence has a
 * "subject," which is sometimes called the <em>system under test</em> (or SUT). The 
 * subject is entity being specified and tested and also serves as the subject of the sentences you write for each test. A subject
 * can be followed by one of three verbs, <code>should</code>, <code>must</code>, or <code>can</code>, and a block. Here are some
 * examples:
 * </p>
 * 
 * <pre class="stHighlight">
 * "A Stack" should {
 *   // ...
 * }
 * "An Account" must {
 *   // ...
 * }
 * "A ShippingManifest" can {
 *   // ...
 * }
 * </pre>
 * 
 * <p>
 * You can describe a subject in varying situations by using a <code>when</code> clause. A <code>when</code> clause
 * follows the subject and precedes a block. In the block after the <code>when</code>, you place strings that describe a situation or a state
 * the subject may be in using a string, each followed by a verb. Here's an example:
 * </p>
 *
 * <pre class="stHighlight">
 * "A Stack" when {
 *   "empty" should {
 *     // ...
 *   }
 *   "non-empty" should {
 *     // ...
 *   }
 *   "full" should {
 *     // ...
 *   }
 * }
 * </pre>
 * 
 * <p>
 * When you are ready to finish a sentence, you write a string followed by <code>in</code> and a block that
 * contains the code of the test. Here's an example:
 * </p>
 *
 * <pre class="stHighlight">
 * import org.scalatest.WordSpec
 * 
 * class StackSpec extends WordSpec {
 *   "A Stack" when {
 *     "empty" should {
 *       "be empty" in {
 *         // ...
 *       }
 *       "complain on peek" in {
 *         // ...
 *       }
 *       "complain on pop" in {
 *         // ...
 *       }
 *     }
 *     "full" should {
 *       "be full" in {
 *         // ...
 *       }
 *       "complain on push" in {
 *         // ...
 *       }
 *     }
 *   }
 * }
 * </pre>
 * 
 * <p>
 * Running the above <code>StackSpec</code> in the interpreter would yield:
 * </p>
 * 
 * <pre class="stREPL">
 * scala&gt; new StackSpec execute
 * <span class="stGreen">StackSpec:
 * A Stack
 *   when empty
 * &nbsp; - should be empty
 * &nbsp; - should complain on peek
 * &nbsp; - should complain on pop
 * &nbsp; when full
 * &nbsp; - should be full
 * &nbsp; - should complain on push</span>
 * </pre>
 *
 * <p>
 * Note that the output does not exactly match the input in an effort to maximize readability.
 * Although the <code>WordSpec</code> code is nested, which can help you eliminate any repeated phrases
 * in the specification portion of your code, the output printed moves <code>when</code> and <code>should</code>
 * down to the beginning of the next line.
 * </p>
 *
 * <p>
 * Sometimes you may wish to eliminate repeated phrases inside the block following a <code>verb</code>. Here's an example
 * in which the phrase "provide an and/or operator, which" is repeated:
 * </p>
 *
 * <pre class="stHighlight">
 * import org.scalatest.WordSpec
 * 
 * class AndOrSpec extends WordSpec {
 * 
 *   "The ScalaTest Matchers DSL" should {
 *     "provide an and operator, which returns silently when evaluating true and true" in {}
 *     "provide an and operator, which throws a TestFailedException when evaluating true and false" in {}
 *     "provide an and operator, which throws a TestFailedException when evaluating false and true" in {}
 *     "provide an and operator, which throws a TestFailedException when evaluating false and false" in {}
 *     "provide an or operator, which returns silently when evaluating true or true" in {}
 *     "provide an or operator, which returns silently when evaluating true or false" in {}
 *     "provide an or operator, which returns silently when evaluating false or true" in {}
 *     "provide an or operator, which throws a TestFailedException when evaluating false or false" in {}
 *   }
 * }
 * </pre>
 *
 * <p>
 * In such situations you can place <code>which</code> clauses inside the verb clause, like this:
 * </p>
 *
 * <pre class="stHighlight">
 * import org.scalatest.WordSpec
 * 
 * class AndOrSpec extends WordSpec {
 *
 *   "The ScalaTest Matchers DSL" should {
 *     "provide an and operator," which {
 *       "returns silently when evaluating true and true" in {}
 *       "throws a TestFailedException when evaluating true and false" in {}
 *       "throws a TestFailedException when evaluating false and true" in {}
 *       "throws a TestFailedException when evaluating false and false" in {}
 *     }
 *     "provide an or operator," which {
 *       "returns silently when evaluating true or true" in {}
 *       "returns silently when evaluating true or false" in {}
 *       "returns silently when evaluating false or true" in {}
 *       "throws a TestFailedException when evaluating false or false" in {}
 *     }
 *   }
 * }
 * </pre>
 *
 * <p>
 * Running the above <code>AndOrSpec</code> in the interpreter would yield:
 * </p>
 * 
 * <pre class="stREPL">
 * scala> new AndOrSpec execute
 * <span class="stGreen">AndOrSpec:
 * The ScalaTest Matchers DSL
 *   should provide an and operator, which
 * &nbsp; - returns silently when evaluating true and true
 * &nbsp; - throws a TestFailedException when evaluating true and false
 * &nbsp; - throws a TestFailedException when evaluating false and true
 * &nbsp; - throws a TestFailedException when evaluating false and false
 * &nbsp; should provide an or operator, which
 * &nbsp; - returns silently when evaluating true or true
 * &nbsp; - returns silently when evaluating true or false
 * &nbsp; - returns silently when evaluating false or true
 * &nbsp; - throws a TestFailedException when evaluating false or false</span>
 * </pre>
 * 
 * <p>
 * Note that unlike <code>when</code> and <code>should</code>/<code>must</code>/<code>can</code>, a <code>which</code> appears
 * in the output right where you put it in the input, at the end of the line, to maximize readability.
 * </p>
 *
 * <p>
 * <a name="AfterWords">If</a> a word or phrase is repeated at the beginning of each string contained in a block, you can eliminate
 * that repetition by using an <em>after word</em>. An after word is a word or phrase that you can place
 * after <code>when</code>, a verb, or
 * <code>which</code>. For example, in the previous <code>WordSpec</code>, the word "provide" is repeated
 * at the beginning of each string inside the <code>should</code> block. You can factor out this duplication
 * like this:
 * </p>
 *
 * <pre class="stHighlight">
 * import org.scalatest.WordSpec
 * 
 * class AndOrSpec extends WordSpec {
 * 
 *    def provide = afterWord("provide")
 * 
 *   "The ScalaTest Matchers DSL" should provide {
 *     "an and operator," which {
 *       "returns silently when evaluating true and true" in {}
 *       "throws a TestFailedException when evaluating true and false" in {}
 *       "that throws a TestFailedException when evaluating false and true" in {}
 *       "throws a TestFailedException when evaluating false and false" in {}
 *     }
 *     "an or operator," which {
 *       "returns silently when evaluating true or true" in {}
 *       "returns silently when evaluating true or false" in {}
 *       "returns silently when evaluating false or true" in {}
 *       "throws a TestFailedException when evaluating false or false" in {}
 *     }
 *   }
 * }
 * </pre>
 * 
 *  <p>
 *  Running the above version of <code>AndOrSpec</code> with the <code>provide</code> after word in the interpreter would give you:
 *  </p>
 * 
 * <pre class="stREPL">
 * scala&gt; new AndOrSpec execute
 * <span class="stGreen">AndOrSpec:
 * The ScalaTest Matchers DSL
 *   should provide
 *     an and operator, which
 * &nbsp;   - returns silently when evaluating true and true
 * &nbsp;   - throws a TestFailedException when evaluating true and false
 * &nbsp;   - that throws a TestFailedException when evaluating false and true
 * &nbsp;   - throws a TestFailedException when evaluating false and false
 * &nbsp;   an or operator, which
 * &nbsp;   - returns silently when evaluating true or true
 * &nbsp;   - returns silently when evaluating true or false
 * &nbsp;   - returns silently when evaluating false or true
 * &nbsp;   - throws a TestFailedException when evaluating false or false</span>
 * </pre>
 *
 * <p>
 * Once you've defined an after word, you can place it after <code>when</code>, a verb
 * (<code>should</code>, <code>must</code>, or <code>can</code>), or
 * <code>which</code>. (You can't place one after <code>in</code> or <code>is</code>, the
 * words that introduce a test.) Here's an example that has after words used in all three
 * places:
 * </p>
 *
 * <pre class="stHighlight">
 * import org.scalatest.WordSpec
 * 
 * class ScalaTestGUISpec extends WordSpec {
 * 
 *   def theUser = afterWord("the user")
 *   def display = afterWord("display")
 *   def is = afterWord("is")
 * 
 *   "The ScalaTest GUI" when theUser {
 *     "clicks on an event report in the list box" should display {
 *       "a blue background in the clicked-on row in the list box" in {}
 *       "the details for the event in the details area" in {}
 *       "a rerun button," which is {
 *         "enabled if the clicked-on event is rerunnable" in {}
 *         "disabled if the clicked-on event is not rerunnable" in {}
 *       }
 *     }
 *   }
 * }
 * </pre>
 *
 * <p>
 * Running the previous <code>WordSpec</code> in the Scala interpreter would yield:
 * </p>
 *
 * <pre class="stREPL">
 * scala&gt; new ScalaTestGUISpec execute
 * <span class="stGreen">ScalaTestGUISpec:
 * The ScalaTest GUI
 *   when the user clicks on an event report in the list box
 *     should display
 * &nbsp;   - a blue background in the clicked-on row in the list box
 * &nbsp;   - the details for the event in the details area
 * &nbsp;     a rerun button, which is
 * &nbsp;     - enabled if the clicked-on event is rerunnable
 * &nbsp;     - disabled if the clicked-on event is not rerunnable</span>
 * </pre>
 * 
 * <p>
 * In case when you need to use different verb for a same subject, you can use <code>it</code> or <code>they</code> shorthand to avoid subject duplication:
 * </p>
 * 
 * <pre class="stHighlight">
 * "A Stack" when {
 *   // ...
 * }
 * 
 * it should {
 *   // ...
 * }
 * </pre>
 *
 * <p>
 * A <code>WordSpec</code>'s lifecycle has two phases: the <em>registration</em> phase and the
 * <em>ready</em> phase. It starts in registration phase and enters ready phase the first time
 * <code>run</code> is called on it. It then remains in ready phase for the remainder of its lifetime.
 * </p>
 *
 * <p>
 * Tests can only be registered while the <code>WordSpec</code> is
 * in its registration phase. Any attempt to register a test after the <code>WordSpec</code> has
 * entered its ready phase, <em>i.e.</em>, after <code>run</code> has been invoked on the <code>WordSpec</code>,
 * will be met with a thrown <a href="exceptions/TestRegistrationClosedException.html"><code>TestRegistrationClosedException</code></a>. The recommended style
 * of using <code>WordSpec</code> is to register tests during object construction as is done in all
 * the examples shown here. If you keep to the recommended style, you should never see a
 * <code>TestRegistrationClosedException</code>.
 * </p>
 *
 * <p>
 * <em>Note: Class <code>WordSpec</code> is in part inspired by class <code>org.specs.Specification</code>, designed by
 * Eric Torreborre for the <a href="http://etorreborre.github.io/specs2/" target="_blank">specs2 framework</a>.</em>
 * </p>
 *
 * <a name="ignoredTests"></a><h2>Ignored tests</h2></a>
 *
 * To support the common use case of temporarily disabling a test, with the
 * good intention of resurrecting the test at a later time, <code>WordSpec</code> adds a method
 * <code>ignore</code> to strings that can be used instead of <code>in</code> to register a test. For example, to temporarily
 * disable the test with the name <code>"A Stack should pop values in last-in-first-out order"</code>, just
 * change &ldquo;<code>in</code>&rdquo; into &#8220;<code>ignore</code>,&#8221; like this:
 * </p>
 *
 * <pre class="stHighlight">
 * package org.scalatest.examples.wordspec.ignore
 * 
 * import org.scalatest.WordSpec
 * 
 * class SetSpec extends WordSpec {
 *   
 *   "A Set" when {
 *     "empty" should {
 *       "have size 0" ignore {
 *         assert(Set.empty.size === 0)
 *       }
 *       
 *       "produce NoSuchElementException when head is invoked" in {
 *         intercept[NoSuchElementException] {
 *           Set.empty.head
 *         }
 *       }
 *     }
 *   }
 * }
 * </pre>
 *
 * <p>
 * If you run this version of <code>SetSpec</code> with:
 * </p>
 *
 * <pre class="stREPL">
 * scala&gt; new SetSpec execute
 * </pre>
 *
 * <p>
 * It will run only the second test and report that the first test was ignored:
 * </p>
 *
 * <pre class="stREPL">
 * <span class="stGreen">A Set</span>
 * <span class="stGreen">  when empty</span>
 * <span class="stYellow">  - should have size 0 !!! IGNORED !!!</span>
 * <span class="stGreen">  - should should produce NoSuchElementException when head is invoked</span>
 * </pre>
 *
 * <p>
 * If you wish to temporarily ignore an entire suite of tests, you can annotate the test class with <code>@Ignore</code>, like this:
 * </p>
 *
 * <pre class="stHighlight">
 * package org.scalatest.examples.wordspec.ignoreall
 * 
 * import org.scalatest.WordSpec
 * import org.scalatest.Ignore
 * 
 * @Ignore 
 * class SetSpec extends WordSpec {
 *   
 *   "A Set" when {
 *     "empty" should {
 *       "have size 0" in {
 *         assert(Set.empty.size === 0)
 *       }
 *       
 *       "produce NoSuchElementException when head is invoked" in {
 *         intercept[NoSuchElementException] {
 *           Set.empty.head
 *         }
 *       }
 *     }
 *   }
 * }
 * </pre>
 *
 * <p>
 * When you mark a test class with a tag annotation, ScalaTest will mark each test defined in that class with that tag.
 * Thus, marking the <code>SetSpec</code> in the above example with the <code>@Ignore</code> tag annotation means that both tests
 * in the class will be ignored. If you run the above <code>SetSpec</code> in the Scala interpreter, you'll see:
 * </p>
 *
 * <pre class="stREPL">
 * scala&gt; new SetSpec execute
 * <span class="stGreen">SetSpec:
 * A Set
 *   when empty</span>
 * <span class="stYellow">  - should have size 0 !!! IGNORED !!!</span>
 * <span class="stYellow">  - should produce NoSuchElementException when head is invoked !!! IGNORED !!!</span>
 * </pre>
 *
 * <p>
 * Note that marking a test class as ignored won't prevent it from being discovered by ScalaTest. Ignored classes
 * will be discovered and run, and all their tests will be reported as ignored. This is intended to keep the ignored
 * class visible, to encourage the developers to eventually fix and &ldquo;un-ignore&rdquo; it. If you want to
 * prevent a class from being discovered at all, use the <a href="DoNotDiscover.html"><code>DoNotDiscover</code></a> annotation instead.
 * </p>
 *
 *
 * <a name="informers"></a><h2>Informers</h2></a>
 *
 * <p>
 * One of the parameters to <code>WordSpec</code>'s <code>run</code> method is a <a href="Reporter.html"><code>Reporter</code></a>, which
 * will collect and report information about the running suite of tests.
 * Information about suites and tests that were run, whether tests succeeded or failed, 
 * and tests that were ignored will be passed to the <code>Reporter</code> as the suite runs.
 * Most often the reporting done by default by <code>WordSpec</code>'s methods will be sufficient, but
 * occasionally you may wish to provide custom information to the <code>Reporter</code> from a test.
 * For this purpose, an <a href="Informer.html"><code>Informer</code></a> that will forward information to the current <code>Reporter</code>
 * is provided via the <code>info</code> parameterless method.
 * You can pass the extra information to the <code>Informer</code> via its <code>apply</code> method.
 * The <code>Informer</code> will then pass the information to the <code>Reporter</code> via an <a href="events/InfoProvided.html"><code>InfoProvided</code></a> event.
 * </p>
 * 
 * <p>
 * One use case for the <code>Informer</code> is to pass more information about a specification to the reporter. For example,
 * the <a href="GivenWhenThen.html"><code>GivenWhenThen</code></a> trait provides methods that use the implicit <code>info</code> provided by <code>WordSpec</code>
 * to pass such information to the reporter. Here's an example:
 * </p>
 *
 * <pre class="stHighlight">
 * package org.scalatest.examples.wordspec.info
 * 
 * import collection.mutable
 * import org.scalatest._
 * 
 * class SetSpec extends WordSpec with GivenWhenThen {
 *   
 *   "A mutable Set" should {
 *     "allow an element to be added" in {
 *       Given("an empty mutable Set")
 *       val set = mutable.Set.empty[String]
 * 
 *       When("an element is added")
 *       set += "clarity"
 * 
 *       Then("the Set should have size 1")
 *       assert(set.size === 1)
 * 
 *       And("the Set should contain the added element")
 *       assert(set.contains("clarity"))
 * 
 *       info("That's all folks!")
 *     }
 *   }
 * }
 * </pre>
 *
 * <p>
 * If you run this <code>WordSpec</code> from the interpreter, you will see the following output:
 * </p>
 *
 * <pre class="stREPL">
 * scala&gt; new SetSpec execute
 * <span class="stGreen">A mutable Set
 * - should allow an element to be added
 *   + Given an empty mutable Set 
 *   + When an element is added 
 *   + Then the Set should have size 1 
 *   + And the Set should contain the added element 
 *   + That's all folks!</span>
 * </pre>
 *
 * <a name="pendingTests"></a><h2>Pending tests</h2></a>
 *
 * <p>
 * A <em>pending test</em> is one that has been given a name but is not yet implemented. The purpose of
 * pending tests is to facilitate a style of testing in which documentation of behavior is sketched
 * out before tests are written to verify that behavior (and often, before the behavior of
 * the system being tested is itself implemented). Such sketches form a kind of specification of
 * what tests and functionality to implement later.
 * </p>
 *
 * <p>
 * To support this style of testing, a test can be given a name that specifies one
 * bit of behavior required by the system being tested. The test can also include some code that
 * sends more information about the behavior to the reporter when the tests run. At the end of the test,
 * it can call method <code>pending</code>, which will cause it to complete abruptly with <a href="exceptions/TestPendingException.html"><code>TestPendingException</code></a>.
 * </p>
 *
 * <p>
 * Because tests in ScalaTest can be designated as pending with <code>TestPendingException</code>, both the test name and any information
 * sent to the reporter when running the test can appear in the report of a test run. (In other words,
 * the code of a pending test is executed just like any other test.) However, because the test completes abruptly
 * with <code>TestPendingException</code>, the test will be reported as pending, to indicate
 * the actual test, and possibly the functionality it is intended to test, has not yet been implemented.
 * You can mark tests as pending in a <code>WordSpec</code> like this:
 * </p>
 *
 * <pre class="stHighlight">
 * package org.scalatest.examples.wordspec.pending
 * 
 * import org.scalatest._
 * 
 * class SetSpec extends WordSpec {
 * 
 *   "A Set" when {
 *     "empty" should {
 *       "have size 0" in (pending)
 *       
 *       "produce NoSuchElementException when head is invoked" in {
 *         intercept[NoSuchElementException] {
 *           Set.empty.head
 *         }
 *       }
 *     }
 *   }
 * }
 * </pre>
 *
 * <p>
 * If you run this version of <code>SetSpec</code> with:
 * </p>
 *
 * <pre class="stREPL">
 * scala&gt; new SetSpec execute
 * </pre>
 *
 * <p>
 * It will run both tests but report that <code>should have size 0</code> is pending. You'll see:
 * </p>
 *
 * <pre class="stREPL">
 * <span class="stGreen">A Set</span>
 * <span class="stGreen">  when empty</span>
 * <span class="stYellow">  - should have size 0 (pending)</span>
 * <span class="stGreen">  - should produce NoSuchElementException when head is invoked</span>
 * </pre>
 * 
 * <p>
 * One difference between an ignored test and a pending one is that an ignored test is intended to be used during a
 * significant refactorings of the code under test, when tests break and you don't want to spend the time to fix
 * all of them immediately. You can mark some of those broken tests as ignored temporarily, so that you can focus the red
 * bar on just failing tests you actually want to fix immediately. Later you can go back and fix the ignored tests.
 * In other words, by ignoring some failing tests temporarily, you can more easily notice failed tests that you actually
 * want to fix. By contrast, a pending test is intended to be used before a test and/or the code under test is written.
 * Pending indicates you've decided to write a test for a bit of behavior, but either you haven't written the test yet, or
 * have only written part of it, or perhaps you've written the test but don't want to implement the behavior it tests
 * until after you've implemented a different bit of behavior you realized you need first. Thus ignored tests are designed
 * to facilitate refactoring of existing code whereas pending tests are designed to facilitate the creation of new code.
 * </p>
 *
 * <p>
 * One other difference between ignored and pending tests is that ignored tests are implemented as a test tag that is
 * excluded by default. Thus an ignored test is never executed. By contrast, a pending test is implemented as a
 * test that throws <code>TestPendingException</code> (which is what calling the <code>pending</code> method does). Thus
 * the body of pending tests are executed up until they throw <code>TestPendingException</code>. The reason for this difference
 * is that it enables your unfinished test to send <code>InfoProvided</code> messages to the reporter before it completes
 * abruptly with <code>TestPendingException</code>, as shown in the previous example on <code>Informer</code>s
 * that used the <code>GivenWhenThen</code> trait. For example, the following snippet in a <code>WordSpec</code>:
 * </p>
 *
 * <pre class="stHighlight">
 *  "The Scala language" should {
 *     "add correctly" in { 
 *       Given("two integers")
 *       When("they are added")
 *       Then("the result is the sum of the two numbers")
 *       pending
 *     }
 *     // ...
 * </pre>
 *
 * <p>
 * Would yield the following output when run in the interpreter:
 * </p>
 *
 * <pre class="stREPL">
 * <span class="stGreen">The Scala language</span>
 * <span class="stYellow">- should add correctly (pending)
 *   + Given two integers 
 *   + When they are added 
 *   + Then the result is the sum of the two numbers</span> 
 * </pre>
 *
 * <a name="taggingTests"></a><h2>Tagging tests</h2>
 *
 * A <code>WordSpec</code>'s tests may be classified into groups by <em>tagging</em> them with string names.
 * As with any suite, when executing a <code>WordSpec</code>, groups of tests can
 * optionally be included and/or excluded. To tag a <code>WordSpec</code>'s tests,
 * you pass objects that extend class <code>org.scalatest.Tag</code> to methods
 * that register tests. Class <code>Tag</code> takes one parameter, a string name.  If you have
 * created tag annotation interfaces as described in the <a href="Tag.html"><code>Tag</code> documentation</a>, then you
 * will probably want to use tag names on your test functions that match. To do so, simply 
 * pass the fully qualified names of the tag interfaces to the <code>Tag</code> constructor. For example, if you've
 * defined tag annotation interfaces with fully qualified names, <code>com.mycompany.tags.SlowTest</code> and
 * <code>com.mycompany.tags.DbTest</code>, then you could
 * create matching tags for <code>WordSpec</code>s like this:
 * </p>
 *
 * <pre class="stHighlight">
 * package org.scalatest.examples.wordspec.tagging
 * 
 * import org.scalatest.Tag
 * 
 * object SlowTest extends Tag("com.mycompany.tags.SlowTest")
 * object DbTest extends Tag("com.mycompany.tags.DbTest")
 * </pre>
 *
 * <p>
 * Given these definitions, you could place <code>WordSpec</code> tests into groups like this:
 * </p>
 *
 * <pre class="stHighlight">
 * import org.scalatest.WordSpec
 * 
 * class SetSpec extends WordSpec {
 * 
 *   "A Set" when {
 *     "empty" should {
 *       "have size 0" taggedAs(SlowTest) in {
 *         assert(Set.empty.size === 0)
 *       }
 *       
 *       "produce NoSuchElementException when head is invoked" taggedAs(SlowTest, DbTest) in {
 *         intercept[NoSuchElementException] {
 *           Set.empty.head
 *         }
 *       }
 *     }
 *   }
 * }
 * </pre>
 *
 * <p>
 * This code marks both tests with the <code>com.mycompany.tags.SlowTest</code> tag, 
 * and the second test with the <code>com.mycompany.tags.DbTest</code> tag.
 * </p>
 *
 * <p>
 * The <code>run</code> method takes a <a href="Filter.html"><code>Filter</code></a>, whose constructor takes an optional
 * <code>Set[String]</code> called <code>tagsToInclude</code> and a <code>Set[String]</code> called
 * <code>tagsToExclude</code>. If <code>tagsToInclude</code> is <code>None</code>, all tests will be run
 * except those those belonging to tags listed in the
 * <code>tagsToExclude</code> <code>Set</code>. If <code>tagsToInclude</code> is defined, only tests
 * belonging to tags mentioned in the <code>tagsToInclude</code> set, and not mentioned in <code>tagsToExclude</code>,
 * will be run.
 * </p>
 *
 * <p>
 * It is recommended, though not required, that you create a corresponding tag annotation when you
 * create a <code>Tag</code> object. A tag annotation allows you to tag all the tests of a <code>WordSpec</code> in
 * one stroke by annotating the class. For more information and examples, see the
 * <a href="Tag.html">documentation for class <code>Tag</code></a>.
 * </p>
 *
 * <a name="sharedFixtures"></a><h2>Shared fixtures</h2>
 *
 * <p>
 * A test <em>fixture</em> is composed of the objects and other artifacts (files, sockets, database
 * connections, <em>etc.</em>) tests use to do their work.
 * When multiple tests need to work with the same fixtures, it is important to try and avoid
 * duplicating the fixture code across those tests. The more code duplication you have in your
 * tests, the greater drag the tests will have on refactoring the actual production code.
 * ScalaTest recommends several techniques to eliminate such code duplication, and provides several
 * traits to help. Each technique is geared towards helping you reduce code duplication without introducing
 * instance <code>var</code>s, shared mutable objects, or other dependencies between tests. Eliminating shared
 * mutable state across tests will make your test code easier to reason about and more amenable for parallel
 * test execution.
 * </p>
 *
 * <p>
 * The following sections
 * describe these techniques, including explaining the recommended usage
 * for each. But first, here's a table summarizing the options:
 * </p>
 *
 * <table style="border-collapse: collapse; border: 1px solid black">
 * <tr><th style="background-color: #CCCCCC; border-width: 1px; padding: 3px; text-align: center; border: 1px solid black">Technique</th><th style="background-color: #CCCCCC; border-width: 1px; padding: 3px; text-align: center; border: 1px solid black">Recommended uses</th></tr>
 * <tr><td style="border-width: 1px; padding: 3px; border: 1px solid black; text-align: right"><a href="#getFixtureMethods">get-fixture methods</a></td><td style="border-width: 1px; padding: 3px; border: 1px solid black; text-align: left">Use when you need the same mutable fixture objects in multiple tests, and don't need to clean up after.</td></td></tr>
 * <tr><td style="border-width: 1px; padding: 3px; border: 1px solid black; text-align: right"><a href="#fixtureContextObjects">fixture-context objects</a></td><td style="border-width: 1px; padding: 3px; border: 1px solid black; text-align: left">Use when you need different combinations of mutable fixture objects in different tests, and don't need to clean up after. </td></td></tr>
 * <tr><td style="border-width: 1px; padding: 3px; border: 1px solid black; text-align: right"><a href="#oneInstancePerTest"><code>OneInstancePerTest</code></a></td><td style="border-width: 1px; padding: 3px; border: 1px solid black; text-align: left">Use when porting JUnit tests to ScalaTest, or if you prefer JUnit's approach to test isolation: running each test in its own instance of the test class.</td></td></tr>
 * <tr><td style="border-width: 1px; padding: 3px; border: 1px solid black; text-align: right"><a href="#withFixtureNoArgTest"><code>withFixture(NoArgTest)</code></a></td><td style="border-width: 1px; padding: 3px; border: 1px solid black; text-align: left">Use when you need to perform side effects at the beginning and end of all or most tests, or want to stack traits that perform such side-effects.</td></td></tr>
 * <tr><td style="border-width: 1px; padding: 3px; border: 1px solid black; text-align: right"><a href="#loanFixtureMethods">loan-fixture methods</a></td><td style="border-width: 1px; padding: 3px; border: 1px solid black; text-align: left">Use when different tests need different fixtures that must be cleaned up afterwards.</td></td></tr>
 * <tr><td style="border-width: 1px; padding: 3px; border: 1px solid black; text-align: right"><a href="#withFixtureOneArgTest"><code>withFixture(OneArgTest)</code></a></td><td style="border-width: 1px; padding: 3px; border: 1px solid black; text-align: left">Use when all or most tests need the same fixtures that must be cleaned up afterwards.</td></td></tr>
 * <tr><td style="border-width: 1px; padding: 3px; border: 1px solid black; text-align: right"><a href="#beforeAndAfter"><code>BeforeAndAfter</code></a></td><td style="border-width: 1px; padding: 3px; border: 1px solid black; text-align: left">Use when you need to perform the same side-effects before and/or after tests, rather than at the beginning or end of tests.</td></td></tr>
 * <tr><td style="border-width: 1px; padding: 3px; border: 1px solid black; text-align: right"><a href="#composingFixtures"><code>BeforeAndAfterEach</code></a></td><td style="border-width: 1px; padding: 3px; border: 1px solid black; text-align: left">Use when you want to stack traits that perform the same side-effects before and/or after tests, rather than at the beginning or end of tests.</td></td></tr>
 * </table>
 *
 * <a name="getFixtureMethods"></a>
 * <h4>Calling get-fixture methods</h4>
 *
 * <p>
 * If you need to create the same mutable fixture objects in multiple tests, and don't need to clean them up after using them, the simplest approach is to write one or
 * more <em>get-fixture</em> methods. A get-fixture method returns a new instance of a needed fixture object (or an holder object containing
 * multiple fixture objects) each time it is called. You can call a get-fixture method at the beginning of each
 * test that needs the fixture, storing the returned object or objects in local variables. Here's an example:
 * </p>
 *
 * <pre class="stHighlight">
 * package org.scalatest.examples.wordspec.getfixture
 * 
 * import org.scalatest.WordSpec
 * import collection.mutable.ListBuffer
 * 
 * class ExampleSpec extends WordSpec {
 * 
 *   def fixture = 
 *     new {
 *       val builder = new StringBuilder("ScalaTest is ")
 *       val buffer = new ListBuffer[String]
 *     }
 *   
 *   "Testing" should {
 *     "be easy" in {
 *       val f = fixture
 *       f.builder.append("easy!")
 *       assert(f.builder.toString === "ScalaTest is easy!")
 *       assert(f.buffer.isEmpty)
 *       f.buffer += "sweet"
 *     }
 *   
 *     "be fun" in {
 *       val f = fixture
 *       f.builder.append("fun!")
 *       assert(f.builder.toString === "ScalaTest is fun!")
 *       assert(f.buffer.isEmpty)
 *     }
 *   }
 * }
 * </pre>
 *
 * <p>
 * The &ldquo;<code>f.</code>&rdquo; in front of each use of a fixture object provides a visual indication of which objects 
 * are part of the fixture, but if you prefer, you can import the the members with &ldquo;<code>import f._</code>&rdquo; and use the names directly.
 * </p>
 *
 * <p>
 * If you need to configure fixture objects differently in different tests, you can pass configuration into the get-fixture method. For example, you could pass
 * in an initial value for a mutable fixture object as a parameter to the get-fixture method.
 * </p>
 *
 * <a name="fixtureContextObjects"></a>
 * <h4>Instantiating fixture-context objects </h4>
 *
 * <p>
 * An alternate technique that is especially useful when different tests need different combinations of fixture objects is to define the fixture objects as instance variables
 * of <em>fixture-context objects</em> whose instantiation forms the body of tests. Like get-fixture methods, fixture-context objects are only
 * appropriate if you don't need to clean up the fixtures after using them.
 * </p>
 *
 * To use this technique, you define instance variables intialized with fixture objects in traits and/or classes, then in each test instantiate an object that
 * contains just the fixture objects needed by the test. Traits allow you to mix together just the fixture objects needed by each test, whereas classes
 * allow you to pass data in via a constructor to configure the fixture objects. Here's an example in which fixture objects are partitioned into two traits
 * and each test just mixes together the traits it needs:
 * </p>
 *
 * <pre class="stHighlight">
 * package org.scalatest.examples.wordspec.fixturecontext
 * 
 * import collection.mutable.ListBuffer
 * import org.scalatest.WordSpec
 * 
 * class ExampleSpec extends WordSpec {
 * 
 *   trait Builder {
 *     val builder = new StringBuilder("ScalaTest is ")
 *   }
 * 
 *   trait Buffer {
 *     val buffer = ListBuffer("ScalaTest", "is")
 *   }
 * 
 *   "Testing" should {
 *     // This test needs the StringBuilder fixture
 *     "be productive" in new Builder {
 *       builder.append("productive!")
 *       assert(builder.toString === "ScalaTest is productive!")
 *     }
 *   }
 * 
 *   "Test code" should {
 *     // This test needs the ListBuffer[String] fixture
 *     "be readable" in new Buffer {
 *       buffer += ("readable!")
 *       assert(buffer === List("ScalaTest", "is", "readable!"))
 *     }
 * 
 *     // This test needs both the StringBuilder and ListBuffer
 *     "be clear and concise" in new Builder with Buffer {
 *       builder.append("clear!")
 *       buffer += ("concise!")
 *       assert(builder.toString === "ScalaTest is clear!")
 *       assert(buffer === List("ScalaTest", "is", "concise!"))
 *     }
 *   }
 * }
 * </pre>
 *
 * <a name="oneInstancePerTest"></a>
 * <h4>Mixing in <code>OneInstancePerTest</code></h4>
 *
 * <p>
 * If every test method requires the same set of
 * mutable fixture objects, and none require cleanup, one other approach you can take is make them simply <code>val</code>s and mix in trait
 * <a href="OneInstancePerTest.html"><code>OneInstancePerTest</code></a>.  If you mix in <code>OneInstancePerTest</code>, each test
 * will be run in its own instance of the <a href="Suite.html"><code>Suite</code></a>, similar to the way JUnit tests are executed. Here's an example:
 * </p>
 *
 * <pre class="stHighlight">
 * package org.scalatest.examples.wordspec.oneinstancepertest
 * 
 * import org.scalatest._
 * import collection.mutable.ListBuffer
 * 
 * class ExampleSuite extends WordSpec with OneInstancePerTest {
 * 
 *   val builder = new StringBuilder("ScalaTest is ")
 *   val buffer = new ListBuffer[String]
 * 
 *   "Testing" should {
 *     "be easy" in {
 *       builder.append("easy!")
 *       assert(builder.toString === "ScalaTest is easy!")
 *       assert(buffer.isEmpty)
 *       buffer += "sweet"
 *     }
 * 
 *     "be fun" in {
 *       builder.append("fun!")
 *       assert(builder.toString === "ScalaTest is fun!")
 *       assert(buffer.isEmpty)
 *     } 
 *   }
 * }
 * </pre>
 *
 * <p>
 * One way to think of <code>OneInstancePerTest</code> is that the entire <code>Suite</code> instance is like a fixture-context object,
 * but with the difference that the test code doesn't run during construction as it does with the real fixture-context object technique. Because this trait emulates JUnit's manner
 * of running tests, this trait can be helpful when porting JUnit tests to ScalaTest. The primary intended use of <code>OneInstancePerTest</code> is to serve as a supertrait for
 * <a href="ParallelTestExecution.html"><code>ParallelTestExecution</code></a> and the <a href="path/package.html">path traits</a>, but you can also mix it in
 * directly to help you port JUnit tests to ScalaTest or if you prefer JUnit's approach to test isolation.
 * </p>
 *
 * <a name="withFixtureNoArgTest"></a>
 * <h4>Overriding <code>withFixture(NoArgTest)</code></h4>
 *
 * <p>
 * Although the get-fixture method, fixture-context object, and <code>OneInstancePerTest</code> approaches take care of setting up a fixture at the beginning of each
 * test, they don't address the problem of cleaning up a fixture at the end of the test. If you just need to perform a side-effect at the beginning or end of
 * a test, and don't need to actually pass any fixture objects into the test, you can override <code>withFixture(NoArgTest)</code>, one of ScalaTest's
 * lifecycle methods defined in trait <a href="Suite.html#lifecyle-methods"><code>Suite</code></a>.
 * </p>
 *
 * <p>
 * Trait <code>Suite</code>'s implementation of <code>runTest</code> passes a no-arg test function to <code>withFixture(NoArgTest)</code>. It is <code>withFixture</code>'s
 * responsibility to invoke that test function. <code>Suite</code>'s implementation of <code>withFixture</code> simply
 * invokes the function, like this:
 * </p>
 *
 * <pre class="stHighlight">
 * // Default implementation in trait Suite
 * protected def withFixture(test: NoArgTest) = {
 *   test()
 * }
 * </pre>
 *
 * <p>
 * You can, therefore, override <code>withFixture</code> to perform setup before and/or cleanup after invoking the test function. If
 * you have cleanup to perform, you should invoke the test function inside a <code>try</code> block and perform the cleanup in
<<<<<<< HEAD
 * a <code>finally</code> clause, in case an exception propagates back through <code>withFixture</code>. (If a test fails because of an exception,
 * the test function invoked by withFixture will result in a [[org.scalatest.Failed <code>Failed</code>]] wrapping the exception. Nevertheless,
 * best practice is to perform cleanup in a finally clause just in case an exception occurs.)
=======
 * a <code>finally</code> clause, because the exception that causes a test to fail will propagate through <code>withFixture</code> back
 * to <code>runTest</code>. (If the test fails, the test function invoked by <code>withFixture</code> will throw an exception.)
>>>>>>> 7e55276d
 * </p>
 *
 * <p>
 * The <code>withFixture</code> method is designed to be stacked, and to enable this, you should always call the <code>super</code> implementation
 * of <code>withFixture</code>, and let it invoke the test function rather than invoking the test function directly. Instead of writing
 * &ldquo;<code>test()</code>&rdquo;, you should write &ldquo;<code>super.withFixture(test)</code>&rdquo;, like this:
 * </p>
 *
 * <pre class="stHighlight">
 * // Your implementation
 * override def withFixture(test: NoArgTest) = {
 *   // Perform setup
 *   try super.withFixture(test) // Invoke the test function
 *   finally {
 *     // Perform cleanup
 *   }
 * }
 * </pre>
 *
 * <p>
 * Here's an example in which <code>withFixture(NoArgTest)</code> is used to take a snapshot of the working directory if a test fails, and 
 * send that information to the reporter:
 * </p>
 *
 * <pre class="stHighlight">
 * package org.scalatest.examples.wordspec.noargtest
 * 
 * import java.io.File
 * import org.scalatest._
 * 
 * class ExampleSpec extends WordSpec {
 * 
 *   override def withFixture(test: NoArgTest) = {
 * 
 *     super.withFixture(test) match {
 *       case failed: Failed =&gt;
 *         val currDir = new File(".")
 *         val fileNames = currDir.list()
 *         info("Dir snapshot: " + fileNames.mkString(", "))
 *         failed
 *       case other =&gt; other
 *     }
 *   }
 * 
 *   "This test" should {
 *     "succeed" in {
 *       assert(1 + 1 === 2)
 *     }
 * 
 *     "fail" in {
 *       assert(1 + 1 === 3)
 *     }
 *   }
 * }
 * </pre>
 *
 * <p>
 * Running this version of <code>ExampleSuite</code> in the interpreter in a directory with two files, <code>hello.txt</code> and <code>world.txt</code>
 * would give the following output:
 * </p>
 *
 * <pre class="stREPL">
 * scala&gt; new ExampleSuite execute
 * <span class="stGreen">ExampleSuite:
 * This test
 * - should succeed
 * <span class="stRed">- should fail *** FAILED ***
 *   2 did not equal 3 (<console>:33)
 *   + Dir snapshot: hello.txt, world.txt </span>
 * </pre>
 *
 * <p>
 * Note that the <a href="Suite$NoArgTest.html"><code>NoArgTest</code></a> passed to <code>withFixture</code>, in addition to
 * an <code>apply</code> method that executes the test, also includes the test name and the <a href="ConfigMap.html">config
 * map</a> passed to <code>runTest</code>. Thus you can also use the test name and configuration objects in your <code>withFixture</code>
 * implementation.
 * </p>
 *
 * <a name="loanFixtureMethods"></a>
 * <h4>Calling loan-fixture methods</h4>
 *
 * <p>
 * If you need to both pass a fixture object into a test <em>and</em> perform cleanup at the end of the test, you'll need to use the <em>loan pattern</em>.
 * If different tests need different fixtures that require cleanup, you can implement the loan pattern directly by writing <em>loan-fixture</em> methods.
 * A loan-fixture method takes a function whose body forms part or all of a test's code. It creates a fixture, passes it to the test code by invoking the
 * function, then cleans up the fixture after the function returns.
 * </p>
 *
 * <p>
 * The following example shows three tests that use two fixtures, a database and a file. Both require cleanup after, so each is provided via a
 * loan-fixture method. (In this example, the database is simulated with a <code>StringBuffer</code>.)
 * </p>
 *
 * <pre class="stHighlight">
 * import java.util.concurrent.ConcurrentHashMap
 * 
 * object DbServer { // Simulating a database server
 *   type Db = StringBuffer
 *   private val databases = new ConcurrentHashMap[String, Db]
 *   def createDb(name: String): Db = {
 *     val db = new StringBuffer
 *     databases.put(name, db)
 *     db
 *   }
 *   def removeDb(name: String) {
 *     databases.remove(name)
 *   }
 * }
 * 
 * import org.scalatest.WordSpec
 * import DbServer._
 * import java.util.UUID.randomUUID
 * import java.io._
 * 
 * class ExampleSpec extends WordSpec {
 * 
 *   def withDatabase(testCode: Db =&gt; Any) {
 *     val dbName = randomUUID.toString
 *     val db = createDb(dbName) // create the fixture
 *     try {
 *       db.append("ScalaTest is ") // perform setup
 *       testCode(db) // "loan" the fixture to the test
 *     }
 *     finally removeDb(dbName) // clean up the fixture
 *   }
 * 
 *   def withFile(testCode: (File, FileWriter) =&gt; Any) {
 *     val file = File.createTempFile("hello", "world") // create the fixture
 *     val writer = new FileWriter(file)
 *     try {
 *       writer.write("ScalaTest is ") // set up the fixture
 *       testCode(file, writer) // "loan" the fixture to the test
 *     }
 *     finally writer.close() // clean up the fixture
 *   }
 * 
 *   "Testing" should {
 *     // This test needs the file fixture
 *     "be productive" in withFile { (file, writer) =&gt;
 *       writer.write("productive!")
 *       writer.flush()
 *       assert(file.length === 24)
 *     }
 *   }
 *   
 *   "Test code" should {
 *     // This test needs the database fixture
 *     "be readable" in withDatabase { db =&gt;
 *       db.append("readable!")
 *       assert(db.toString === "ScalaTest is readable!")
 *     }
 * 
 *     // This test needs both the file and the database
 *     "be clear and concise" in withDatabase { db =&gt;
 *       withFile { (file, writer) =&gt; // loan-fixture methods compose
 *         db.append("clear!")
 *         writer.write("concise!")
 *         writer.flush()
 *         assert(db.toString === "ScalaTest is clear!")
 *         assert(file.length === 21)
 *       }
 *     }
 *   }
 * }
 * </pre>
 *
 * <p>
 * As demonstrated by the last test, loan-fixture methods compose. Not only do loan-fixture methods allow you to
 * give each test the fixture it needs, they allow you to give a test multiple fixtures and clean everything up afterwards.
 * </p>
 *
 * <p>
 * Also demonstrated in this example is the technique of giving each test its own "fixture sandbox" to play in. When your fixtures
 * involve external side-effects, like creating files or databases, it is a good idea to give each file or database a unique name as is
 * done in this example. This keeps tests completely isolated, allowing you to run them in parallel if desired.
 * </p>
 *
 * </pre>
 * <a name="withFixtureOneArgTest"></a>
 * <h4>Overriding <code>withFixture(OneArgTest)</code></h4>
 *
 * <p>
 * If all or most tests need the same fixture, you can avoid some of the boilerplate of the loan-fixture method approach by using a <code>fixture.Spec</code>
 * and overriding <code>withFixture(OneArgTest)</code>.
 * Each test in a <code>fixture.Spec</code> takes a fixture as a parameter, allowing you to pass the fixture into
 * the test. You must indicate the type of the fixture parameter by specifying <code>FixtureParam</code>, and implement a
 * <code>withFixture</code> method that takes a <code>OneArgTest</code>. This <code>withFixture</code> method is responsible for
 * invoking the one-arg test function, so you can perform fixture set up before, and clean up after, invoking and passing
 * the fixture into the test function.
 * </p>
 *
 * <p>
 * To enable the stacking of traits that define <code>withFixture(NoArgTest)</code>, it is a good idea to let
 * <code>withFixture(NoArgTest)</code> invoke the test function instead of invoking the test
 * function directly. To do so, you'll need to convert the <code>OneArgTest</code> to a <code>NoArgTest</code>. You can do that by passing
 * the fixture object to the <code>toNoArgTest</code> method of <code>OneArgTest</code>. Instead of
 * writing &ldquo;<code>test(theFixture)</code>&rdquo;, you'd delegate responsibility for
 * invoking the test function to the <code>withFixture(NoArgTest)</code> method of the same instance by writing:
 * </p>
 *
 * <pre>
 * withFixture(test.toNoArgTest(theFixture))
 * </pre>
 *
 * <p>
 * Here's a complete example:
 * </p>
 *
 * <pre class="stHighlight">
 * package org.scalatest.examples.wordspec.oneargtest
 * 
 * import org.scalatest.fixture
 * import java.io._
 * 
 * class ExampleSpec extends fixture.WordSpec {
 * 
 *   case class FixtureParam(file: File, writer: FileWriter)
 * 
 *   def withFixture(test: OneArgTest) = {
 *     val file = File.createTempFile("hello", "world") // create the fixture
 *     val writer = new FileWriter(file)
 *     val theFixture = FixtureParam(file, writer)
 * 
 *     try {
 *       writer.write("ScalaTest is ") // set up the fixture
 *       withFixture(test.toNoArgTest(theFixture)) // "loan" the fixture to the test
 *     }
 *     finally writer.close() // clean up the fixture
 *   }
 * 
 *   "Testing" should {
 *     "be easy" in { f =&gt;
 *       f.writer.write("easy!")
 *       f.writer.flush()
 *       assert(f.file.length === 18)
 *     }
 * 
 *     "be fun" in { f =&gt;
 *       f.writer.write("fun!")
 *       f.writer.flush()
 *       assert(f.file.length === 17)
 *     }
 *   } 
 * }
 * </pre>
 *
 * <p>
 * In this example, the tests actually required two fixture objects, a <code>File</code> and a <code>FileWriter</code>. In such situations you can
 * simply define the <code>FixtureParam</code> type to be a tuple containing the objects, or as is done in this example, a case class containing
 * the objects.  For more information on the <code>withFixture(OneArgTest)</code> technique, see the <a href="fixture/Spec.html">documentation for <code>fixture.Spec</code></a>.
 * </p>
 *
 * <a name="beforeAndAfter"></a>
 * <h4>Mixing in <code>BeforeAndAfter</code></h4>
 *
 * <p>
 * In all the shared fixture examples shown so far, the activities of creating, setting up, and cleaning up the fixture objects have been
 * performed <em>during</em> the test.  This means that if an exception occurs during any of these activities, it will be reported as a test failure.
 * Sometimes, however, you may want setup to happen <em>before</em> the test starts, and cleanup <em>after</em> the test has completed, so that if an
 * exception occurs during setup or cleanup, the entire suite aborts and no more tests are attempted. The simplest way to accomplish this in ScalaTest is
 * to mix in trait <a href="BeforeAndAfter.html"><code>BeforeAndAfter</code></a>.  With this trait you can denote a bit of code to run before each test
 * with <code>before</code> and/or after each test each test with <code>after</code>, like this:
 * </p>
 * 
 * <pre class="stHighlight">
 * package org.scalatest.examples.wordspec.beforeandafter
 * 
 * import org.scalatest.WordSpec
 * import org.scalatest.BeforeAndAfter
 * import collection.mutable.ListBuffer
 * 
 * class ExampleSpec extends WordSpec with BeforeAndAfter {
 * 
 *   val builder = new StringBuilder
 *   val buffer = new ListBuffer[String]
 * 
 *   before {
 *     builder.append("ScalaTest is ")
 *   }
 * 
 *   after {
 *     builder.clear()
 *     buffer.clear()
 *   }
 * 
 *   "Testing" should {
 *     "be easy" in {
 *       builder.append("easy!")
 *       assert(builder.toString === "ScalaTest is easy!")
 *       assert(buffer.isEmpty)
 *       buffer += "sweet"
 *     }
 * 
 *     "be fun" in {
 *       builder.append("fun!")
 *       assert(builder.toString === "ScalaTest is fun!")
 *       assert(buffer.isEmpty)
 *     }
 *   }
 * }
 * </pre>
 *
 * <p>
 * Note that the only way <code>before</code> and <code>after</code> code can communicate with test code is via some side-effecting mechanism, commonly by
 * reassigning instance <code>var</code>s or by changing the state of mutable objects held from instance <code>val</code>s (as in this example). If using
 * instance <code>var</code>s or mutable objects held from instance <code>val</code>s you wouldn't be able to run tests in parallel in the same instance
 * of the test class unless you synchronized access to the shared, mutable state. This is why ScalaTest's <code>ParallelTestExecution</code> trait extends
 * <code>OneInstancePerTest</code>. By running each test in its own instance of the class, each test has its own copy of the instance variables, so you
 * don't need to synchronize. If you mixed <code>ParallelTestExecution</code> into the <code>ExampleSuite</code> above, the tests would run in parallel just fine
 * without any synchronization needed on the mutable <code>StringBuilder</code> and <code>ListBuffer[String]</code> objects.
 * </p>
 *
 * <p>
 * Although <code>BeforeAndAfter</code> provides a minimal-boilerplate way to execute code before and after tests, it isn't designed to enable stackable
 * traits, because the order of execution would be non-obvious.  If you want to factor out before and after code that is common to multiple test suites, you 
 * should use trait <code>BeforeAndAfterEach</code> instead, as shown later in the next section,
 * <a href="#composingFixtures.html">composing fixtures by stacking traits</a>.
 * </p>
 *
 * <a name="composingFixtures"></a><h2>Composing fixtures by stacking traits</h2>
 *
 * <p>
 * In larger projects, teams often end up with several different fixtures that test classes need in different combinations,
 * and possibly initialized (and cleaned up) in different orders. A good way to accomplish this in ScalaTest is to factor the individual
 * fixtures into traits that can be composed using the <em>stackable trait</em> pattern. This can be done, for example, by placing
 * <code>withFixture</code> methods in several traits, each of which call <code>super.withFixture</code>. Here's an example in
 * which the <code>StringBuilder</code> and <code>ListBuffer[String]</code> fixtures used in the previous examples have been
 * factored out into two <em>stackable fixture traits</em> named <code>Builder</code> and <code>Buffer</code>:
 * </p>
 *
 * <pre class="stHighlight">
 * package org.scalatest.examples.wordspec.composingwithfixture
 * 
 * import org.scalatest._
 * import collection.mutable.ListBuffer
 * 
 * trait Builder extends SuiteMixin { this: Suite =&gt;
 * 
 *   val builder = new StringBuilder
 * 
 *   abstract override def withFixture(test: NoArgTest) = {
 *     builder.append("ScalaTest is ")
 *     try super.withFixture(test) // To be stackable, must call super.withFixture
 *     finally builder.clear()
 *   }
 * }
 * 
 * trait Buffer extends SuiteMixin { this: Suite =&gt;
 * 
 *   val buffer = new ListBuffer[String]
 * 
 *   abstract override def withFixture(test: NoArgTest) = {
 *     try super.withFixture(test) // To be stackable, must call super.withFixture
 *     finally buffer.clear()
 *   }
 * }
 * 
 * class ExampleSpec extends WordSpec with Builder with Buffer {
 * 
 *   "Testing" should {
 *     "be easy" in {
 *       builder.append("easy!")
 *       assert(builder.toString === "ScalaTest is easy!")
 *       assert(buffer.isEmpty)
 *       buffer += "sweet"
 *     }
 * 
 *     "be fun" in {
 *       builder.append("fun!")
 *       assert(builder.toString === "ScalaTest is fun!")
 *       assert(buffer.isEmpty)
 *       buffer += "clear"
 *     }
 *   }
 * }
 * </pre>
 *
 * <p>
 * By mixing in both the <code>Builder</code> and <code>Buffer</code> traits, <code>ExampleSpec</code> gets both fixtures, which will be
 * initialized before each test and cleaned up after. The order the traits are mixed together determines the order of execution.
 * In this case, <code>Builder</code> is &ldquo;super&rdquo; to <code>Buffer</code>. If you wanted <code>Buffer</code> to be &ldquo;super&rdquo;
 * to <code>Builder</code>, you need only switch the order you mix them together, like this: 
 * </p>
 *
 * <pre class="stHighlight">
 * class Example2Suite extends Suite with Buffer with Builder
 * </pre>
 *
 * <p>
 * And if you only need one fixture you mix in only that trait:
 * </p>
 *
 * <pre class="stHighlight">
 * class Example3Suite extends Suite with Builder
 * </pre>
 *
 * <p>
 * Another way to create stackable fixture traits is by extending the <a href="BeforeAndAfterEach.html"><code>BeforeAndAfterEach</code></a>
 * and/or <a href="BeforeAndAfterAll.html"><code>BeforeAndAfterAll</code></a> traits.
 * <code>BeforeAndAfterEach</code> has a <code>beforeEach</code> method that will be run before each test (like JUnit's <code>setUp</code>),
 * and an <code>afterEach</code> method that will be run after (like JUnit's <code>tearDown</code>).
 * Similarly, <code>BeforeAndAfterAll</code> has a <code>beforeAll</code> method that will be run before all tests,
 * and an <code>afterAll</code> method that will be run after all tests. Here's what the previously shown example would look like if it
 * were rewritten to use the <code>BeforeAndAfterEach</code> methods instead of <code>withFixture</code>:
 * </p>
 *
 * <pre class="stHighlight">
 * package org.scalatest.examples.wordspec.composingbeforeandaftereach
 * 
 * import org.scalatest._
 * import org.scalatest.BeforeAndAfterEach
 * import collection.mutable.ListBuffer
 * 
 * trait Builder extends BeforeAndAfterEach { this: Suite =&gt;
 * 
 *   val builder = new StringBuilder
 * 
 *   override def beforeEach() {
 *     builder.append("ScalaTest is ")
 *     super.beforeEach() // To be stackable, must call super.beforeEach
 *   }
 * 
 *   override def afterEach() {
 *     try super.afterEach() // To be stackable, must call super.afterEach
 *     finally builder.clear()
 *   }
 * }
 * 
 * trait Buffer extends BeforeAndAfterEach { this: Suite =&gt;
 * 
 *   val buffer = new ListBuffer[String]
 * 
 *   override def afterEach() {
 *     try super.afterEach() // To be stackable, must call super.afterEach
 *     finally buffer.clear()
 *   }
 * }
 * 
 * class ExampleSpec extends WordSpec with Builder with Buffer {
 * 
 *   "Testing" should {
 *     "be easy" in {
 *       builder.append("easy!")
 *       assert(builder.toString === "ScalaTest is easy!")
 *       assert(buffer.isEmpty)
 *       buffer += "sweet"
 *     }
 * 
 *     "be fun" in {
 *       builder.append("fun!")
 *       assert(builder.toString === "ScalaTest is fun!")
 *       assert(buffer.isEmpty)
 *       buffer += "clear"
 *     }
 *   }
 * }
 * </pre>
 *
 * <p>
 * To get the same ordering as <code>withFixture</code>, place your <code>super.beforeEach</code> call at the end of each
 * <code>beforeEach</code> method, and the <code>super.afterEach</code> call at the beginning of each <code>afterEach</code>
 * method, as shown in the previous example. It is a good idea to invoke <code>super.afterEach</code> in a <code>try</code>
 * block and perform cleanup in a <code>finally</code> clause, as shown in the previous example, because this ensures the
 * cleanup code is performed even if <code>super.afterEach</code> throws an exception.
 * </p>
 *
 * <p>
 * The difference between stacking traits that extend <code>BeforeAndAfterEach</code> versus traits that implement <code>withFixture</code> is
 * that setup and cleanup code happens before and after the test in <code>BeforeAndAfterEach</code>, but at the beginning and
 * end of the test in <code>withFixture</code>. Thus if a <code>withFixture</code> method completes abruptly with an exception, it is
 * considered a failed test. By contrast, if any of the <code>beforeEach</code> or <code>afterEach</code> methods of <code>BeforeAndAfterEach</code> 
 * complete abruptly, it is considered an aborted suite, which will result in a <a href="events/SuiteAborted.html"><code>SuiteAborted</code></a> event.
 * </p>
 * 
 * <a name="sharedTests"></a><h2>Shared tests</h2>
 *
 * <p>
 * Sometimes you may want to run the same test code on different fixture objects. In other words, you may want to write tests that are "shared"
 * by different fixture objects.  To accomplish this in a <code>WordSpec</code>, you first place shared tests in <em>behavior functions</em>.
 * These behavior functions will be invoked during the construction phase of any <code>WordSpec</code> that uses them, so that the tests they
 * contain will be registered as tests in that <code>WordSpec</code>.  For example, given this stack class:
 * </p>
 *
 * <pre class="stHighlight">
 * import scala.collection.mutable.ListBuffer
 * 
 * class Stack[T] {
 *
 *   val MAX = 10
 *   private val buf = new ListBuffer[T]
 *
 *   def push(o: T) {
 *     if (!full)
 *       buf.prepend(o)
 *     else
 *       throw new IllegalStateException("can't push onto a full stack")
 *   }
 *
 *   def pop(): T = {
 *     if (!empty)
 *       buf.remove(0)
 *     else
 *       throw new IllegalStateException("can't pop an empty stack")
 *   }
 *
 *   def peek: T = {
 *     if (!empty)
 *       buf(0)
 *     else
 *       throw new IllegalStateException("can't pop an empty stack")
 *   }
 *
 *   def full: Boolean = buf.size == MAX
 *   def empty: Boolean = buf.size == 0
 *   def size = buf.size
 *
 *   override def toString = buf.mkString("Stack(", ", ", ")")
 * }
 * </pre>
 *
 * <p>
 * You may want to test the <code>Stack</code> class in different states: empty, full, with one item, with one item less than capacity,
 * <em>etc</em>. You may find you have several tests that make sense any time the stack is non-empty. Thus you'd ideally want to run
 * those same tests for three stack fixture objects: a full stack, a stack with a one item, and a stack with one item less than
 * capacity. With shared tests, you can factor these tests out into a behavior function, into which you pass the
 * stack fixture to use when running the tests. So in your <code>WordSpec</code> for stack, you'd invoke the
 * behavior function three times, passing in each of the three stack fixtures so that the shared tests are run for all three fixtures. You
 * can define a behavior function that encapsulates these shared tests inside the <code>WordSpec</code> that uses them. If they are shared
 * between different <code>WordSpec</code>s, however, you could also define them in a separate trait that is mixed into each <code>WordSpec</code>
 * that uses them.
 * </p>
 *
 * <p>
 * <a name="StackBehaviors">For</a> example, here the <code>nonEmptyStack</code> behavior function (in this case, a behavior <em>method</em>) is
 * defined in a trait along with another method containing shared tests for non-full stacks:
 * </p>
 * 
 * <pre class="stHighlight">
 * trait StackBehaviors { this: WordSpec =&gt;
 * 
 *   def nonEmptyStack(newStack: =&gt; Stack[Int], lastItemAdded: Int) {
 *
 *     "be non-empty" in {
 *       assert(!newStack.empty)
 *     }
 *
 *     "return the top item on peek" in {
 *       assert(newStack.peek === lastItemAdded)
 *     }
 *
 *     "not remove the top item on peek" in {
 *       val stack = newStack
 *       val size = stack.size
 *       assert(stack.peek === lastItemAdded)
 *       assert(stack.size === size)
 *     }
 *
 *     "remove the top item on pop" in {
 *       val stack = newStack
 *       val size = stack.size
 *       assert(stack.pop === lastItemAdded)
 *       assert(stack.size === size - 1)
 *     }
 *   }
 *
 *   def nonFullStack(newStack: =&gt; Stack[Int]) {
 *
 *     "not be full" in {
 *       assert(!newStack.full)
 *     }
 *
 *     "add to the top on push" in {
 *       val stack = newStack
 *       val size = stack.size
 *       stack.push(7)
 *       assert(stack.size === size + 1)
 *       assert(stack.peek === 7)
 *     }
 *   }
 * }
 * </pre>
 *
 *
 * <p>
 * Given these behavior functions, you could invoke them directly, but <code>WordSpec</code> offers a DSL for the purpose,
 * which looks like this:
 * </p>
 *
 * <pre class="stHighlight">
 * behave like nonEmptyStack(stackWithOneItem, lastValuePushed)
 * behave like nonFullStack(stackWithOneItem)
 * </pre>
 *
 * <p>
 * If you prefer to use an imperative style to change fixtures, for example by mixing in <code>BeforeAndAfterEach</code> and
 * reassigning a <code>stack</code> <code>var</code> in <code>beforeEach</code>, you could write your behavior functions
 * in the context of that <code>var</code>, which means you wouldn't need to pass in the stack fixture because it would be
 * in scope already inside the behavior function. In that case, your code would look like this:
 * </p>
 *
 * <pre class="stHighlight">
 * behave like nonEmptyStack // assuming lastValuePushed is also in scope inside nonEmptyStack
 * behave like nonFullStack
 * </pre>
 *
 * <p>
 * The recommended style, however, is the functional, pass-all-the-needed-values-in style. Here's an example:
 * </p>
 *
 * <pre class="stHighlight">
 * class SharedTestExampleSpec extends WordSpec with StackBehaviors {
 * 
 *   // Stack fixture creation methods
 *   def emptyStack = new Stack[Int]
 * 
 *   def fullStack = {
 *     val stack = new Stack[Int]
 *     for (i <- 0 until stack.MAX)
 *       stack.push(i)
 *     stack
 *   }
 * 
 *   def stackWithOneItem = {
 *     val stack = new Stack[Int]
 *     stack.push(9)
 *     stack
 *   }
 * 
 *   def stackWithOneItemLessThanCapacity = {
 *     val stack = new Stack[Int]
 *     for (i &lt;- 1 to 9)
 *       stack.push(i)
 *     stack
 *   }
 * 
 *   val lastValuePushed = 9
 * 
 *   "A Stack" when {
 *     "empty" should {
 *       "be empty" in {
 *         assert(emptyStack.empty)
 *       }
 * 
 *       "complain on peek" in {
 *         intercept[IllegalStateException] {
 *           emptyStack.peek
 *         }
 *       }
 *
 *       "complain on pop" in {
 *         intercept[IllegalStateException] {
 *           emptyStack.pop
 *         }
 *       }
 *     }
 * 
 *     "it contains one item" should {
 *       behave like nonEmptyStack(stackWithOneItem, lastValuePushed)
 *       behave like nonFullStack(stackWithOneItem)
 *     }
 *     
 *     "it contains one item less than capacity" should {
 *       behave like nonEmptyStack(stackWithOneItemLessThanCapacity, lastValuePushed)
 *       behave like nonFullStack(stackWithOneItemLessThanCapacity)
 *     }
 * 
 *     "full" should {
 *       "be full" in {
 *         assert(fullStack.full)
 *       }
 * 
 *       behave like nonEmptyStack(fullStack, lastValuePushed)
 * 
 *       "complain on a push" in {
 *         intercept[IllegalStateException] {
 *           fullStack.push(10)
 *         }
 *       }
 *     }
 *   }
 * }
 * </pre>
 *
 * <p>
 * If you load these classes into the Scala interpreter (with scalatest's JAR file on the class path), and execute it,
 * you'll see:
 * </p>
 *
 * <pre class="stREPL">
 * scala&gt; new SharedTestExampleSpec execute
 * <span class="stGreen">SharedTestExampleSpec:
 * A Stack
 *   when empty
 * &nbsp; - should be empty
 * &nbsp; - should complain on peek
 * &nbsp; - should complain on pop
 * &nbsp; when it contains one item
 * &nbsp; - should be non-empty
 * &nbsp; - should return the top item on peek
 * &nbsp; - should not remove the top item on peek
 * &nbsp; - should remove the top item on pop
 * &nbsp; - should not be full
 * &nbsp; - should add to the top on push
 * &nbsp; when it contains one item less than capacity
 * &nbsp; - should be non-empty
 * &nbsp; - should return the top item on peek
 * &nbsp; - should not remove the top item on peek
 * &nbsp; - should remove the top item on pop
 * &nbsp; - should not be full
 * &nbsp; - should add to the top on push
 * &nbsp; when full
 * &nbsp; - should be full
 * &nbsp; - should be non-empty
 * &nbsp; - should return the top item on peek
 * &nbsp; - should not remove the top item on peek
 * &nbsp; - should remove the top item on pop
 * &nbsp; - should complain on a push</span>
 * </pre>
 * 
 * <p>
 * One thing to keep in mind when using shared tests is that in ScalaTest, each test in a suite must have a unique name.
 * If you register the same tests repeatedly in the same suite, one problem you may encounter is an exception at runtime
 * complaining that multiple tests are being registered with the same test name. A good way to solve this problem in a <code>WordSpec</code> is to make sure
 * each invocation of a behavior function is in the context of a different surrounding <code>when</code>, 
 * <code>should</code>/<code>must</code>/<code>can</code>, or <code>which</code> clause, because a test's name is the concatenation of its
 * surrounding clauses and after words, followed by the "spec text".
 * For example, the following code in a <code>WordSpec</code> would register a test with the name <code>"A Stack when empty should be empty"</code>:
 * </p>
 *
 * <pre class="stHighlight">
 * "A Stack" when {
 *   "empty" should {
 *     "be empty" in {
 *       assert(emptyStack.empty)
 *     }
 *   }
 * }
 * // ...
 * </pre>
 *
 * <p>
 * If the <code>"be empty"</code> test was factored out into a behavior function, it could be called repeatedly so long
 * as each invocation of the behavior function is in the context of a different surrounding <code>when</code> clauses.
 * </p>
 *
 * @author Bill Venners
 */
@Finders(Array("org.scalatest.finders.WordSpecFinder"))
class WordSpec extends WordSpecLike {

  /**
   * Returns a user friendly string for this suite, composed of the
   * simple name of the class (possibly simplified further by removing dollar signs if added by the Scala interpeter) and, if this suite
   * contains nested suites, the result of invoking <code>toString</code> on each
   * of the nested suites, separated by commas and surrounded by parentheses.
   *
   * @return a user-friendly string for this suite
   */
  override def toString: String = Suite.suiteToString(None, this)
}<|MERGE_RESOLUTION|>--- conflicted
+++ resolved
@@ -369,7 +369,7 @@
  *
  * <p>
  * <em>Note: Class <code>WordSpec</code> is in part inspired by class <code>org.specs.Specification</code>, designed by
- * Eric Torreborre for the <a href="http://etorreborre.github.io/specs2/" target="_blank">specs2 framework</a>.</em>
+ * Eric Torreborre for the <a href="http://code.google.com/p/specs/" target="_blank"" target="_blank">specs framework</a>.</em>
  * </p>
  *
  * <a name="ignoredTests"></a><h2>Ignored tests</h2></a>
@@ -937,14 +937,9 @@
  * <p>
  * You can, therefore, override <code>withFixture</code> to perform setup before and/or cleanup after invoking the test function. If
  * you have cleanup to perform, you should invoke the test function inside a <code>try</code> block and perform the cleanup in
-<<<<<<< HEAD
  * a <code>finally</code> clause, in case an exception propagates back through <code>withFixture</code>. (If a test fails because of an exception,
  * the test function invoked by withFixture will result in a [[org.scalatest.Failed <code>Failed</code>]] wrapping the exception. Nevertheless,
  * best practice is to perform cleanup in a finally clause just in case an exception occurs.)
-=======
- * a <code>finally</code> clause, because the exception that causes a test to fail will propagate through <code>withFixture</code> back
- * to <code>runTest</code>. (If the test fails, the test function invoked by <code>withFixture</code> will throw an exception.)
->>>>>>> 7e55276d
  * </p>
  *
  * <p>
@@ -1127,9 +1122,9 @@
  * <h4>Overriding <code>withFixture(OneArgTest)</code></h4>
  *
  * <p>
- * If all or most tests need the same fixture, you can avoid some of the boilerplate of the loan-fixture method approach by using a <code>fixture.Spec</code>
+ * If all or most tests need the same fixture, you can avoid some of the boilerplate of the loan-fixture method approach by using a <code>fixture.Suite</code>
  * and overriding <code>withFixture(OneArgTest)</code>.
- * Each test in a <code>fixture.Spec</code> takes a fixture as a parameter, allowing you to pass the fixture into
+ * Each test in a <code>fixture.Suite</code> takes a fixture as a parameter, allowing you to pass the fixture into
  * the test. You must indicate the type of the fixture parameter by specifying <code>FixtureParam</code>, and implement a
  * <code>withFixture</code> method that takes a <code>OneArgTest</code>. This <code>withFixture</code> method is responsible for
  * invoking the one-arg test function, so you can perform fixture set up before, and clean up after, invoking and passing
@@ -1194,7 +1189,7 @@
  * <p>
  * In this example, the tests actually required two fixture objects, a <code>File</code> and a <code>FileWriter</code>. In such situations you can
  * simply define the <code>FixtureParam</code> type to be a tuple containing the objects, or as is done in this example, a case class containing
- * the objects.  For more information on the <code>withFixture(OneArgTest)</code> technique, see the <a href="fixture/Spec.html">documentation for <code>fixture.Spec</code></a>.
+ * the objects.
  * </p>
  *
  * <a name="beforeAndAfter"></a>
