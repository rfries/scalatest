/*
 * Copyright 2001-2008 Artima, Inc.
 *
 * Licensed under the Apache License, Version 2.0 (the "License");
 * you may not use this file except in compliance with the License.
 * You may obtain a copy of the License at
 *
 *     http://www.apache.org/licenses/LICENSE-2.0
 *
 * Unless required by applicable law or agreed to in writing, software
 * distributed under the License is distributed on an "AS IS" BASIS,
 * WITHOUT WARRANTIES OR CONDITIONS OF ANY KIND, either express or implied.
 * See the License for the specific language governing permissions and
 * limitations under the License.
 */
package org.scalatest.tools

import org.scalatest._
import java.io.BufferedOutputStream
import java.io.File
import java.io.FileOutputStream
import java.io.IOException
import java.io.OutputStream
import java.io.OutputStreamWriter
import java.io.PrintWriter
import java.util.Iterator
import java.util.Set
import java.io.StringWriter
import org.scalatest.events._
import PrintReporter._
import org.scalatest.junit.JUnitTestFailedError
import org.scalatest.exceptions.PropertyCheckFailedException
import org.scalatest.exceptions.TableDrivenPropertyCheckFailedException
import Suite.indentation
import org.scalatest.exceptions.StackDepth
import StringReporter._
import scala.collection.mutable.ListBuffer

/**
 * A <code>Reporter</code> that prints test status information to
 * a <code>Writer</code>, <code>OutputStream</code>, or file.
 *
 * @author Bill Venners
 */
private[scalatest] abstract class StringReporter(
  presentAllDurations: Boolean,
  presentInColor: Boolean,
  presentShortStackTraces: Boolean,
  presentFullStackTraces: Boolean,
  presentUnformatted: Boolean,
  presentReminder: Boolean,
  presentReminderWithShortStackTraces: Boolean,
  presentReminderWithFullStackTraces: Boolean,
  presentReminderWithoutCanceledTests: Boolean
) extends ResourcefulReporter {

  val reminderEventsBuf = new ListBuffer[ExceptionalEvent]

  protected def printPossiblyInColor(fragment: Fragment)

/*
I either want to print the full stack trace, like this:

[scalatest] TEST FAILED - JUnitTestCaseSuite: testSomething(org.scalatestexamples.junit.JUnitTestCaseSuite) (JUnitTestCaseSuite.scala:22)
[scalatest]   hi there
[scalatest]   org.scalatest.junit.JUnitTestFailedError: hi there
[scalatest]   at org.scalatest.junit.AssertionsForJUnit$class.newAssertionFailedException(AssertionsForJUnit.scala:101)
[scalatest]   at org.scalatest.junit.JUnit3Suite.newAssertionFailedException(JUnit3Suite.scala:140)
[scalatest]   at org.scalatest.Assertions$class.fail(Assertions.scala:601)
[scalatest]   at org.scalatest.junit.JUnit3Suite.fail(JUnit3Suite.scala:140)
[scalatest]   at org.scalatestexamples.junit.JUnitTestCaseSuite.testSomething(JUnitTestCaseSuite.scala:22)
[scalatest]   at sun.reflect.NativeMethodAccessorImpl.invoke0(Native Method)
[scalatest]   at sun.reflect.NativeMethodAccessorImpl.invoke(NativeMethodAccessorImpl.java:39)
[scalatest]   at sun.reflect.DelegatingMethodAccessorImpl.invoke(DelegatingMethodAccessorImpl.java:25)
[scalatest]   at java.lang.reflect.Method.invoke(Method.java:585)
[scalatest]   at junit.framework.TestCase.runTest(TestCase.java:168)
[scalatest]   at junit.framework.TestCase.runBare(TestCase.java:134)
[scalatest]   at junit.framework.TestResult$1.protect(TestResult.java:110)
[scalatest]   at junit.framework.TestResult.runProtected(TestResult.java:128)
[scalatest]   at junit.framework.TestResult.run(TestResult.java:113)
[scalatest]   at junit.framework.TestCase.run(TestCase.java:124)
[scalatest]   at junit.framework.TestSuite.runTest(TestSuite.java:232)
[scalatest]   at junit.framework.TestSuite.run(TestSuite.java:227)
[scalatest]   at junit.framework.TestSuite.runTest(TestSuite.java:232)
[scalatest]   at junit.framework.TestSuite.run(TestSuite.java:227)
[scalatest]   at org.scalatest.junit.JUnit3Suite.run(JUnit3Suite.scala:151)
[scalatest]   at org.scalatest.tools.SuiteRunner.run(SuiteRunner.scala:59)
[scalatest]   at org.scalatest.tools.Runner$$anonfun$doRunRunRunADoRunRun$2.apply(Runner.scala:1430)
[scalatest]   at org.scalatest.tools.Runner$$anonfun$doRunRunRunADoRunRun$2.apply(Runner.scala:1427)
[scalatest]   at scala.List.foreach(List.scala:834)
[scalatest]   at org.scalatest.tools.Runner$.doRunRunRunADoRunRun(Runner.scala:1427)
[scalatest]   at org.scalatest.tools.RunnerJFrame$RunnerThread$$anonfun$run$1.apply(RunnerJFrame.scala:1352)
[scalatest]   at org.scalatest.tools.RunnerJFrame$RunnerThread$$anonfun$run$1.apply(RunnerJFrame.scala:1350)
[scalatest]   at org.scalatest.tools.Runner$.withClassLoaderAndDispatchReporter(Runner.scala:1471)
[scalatest]   at org.scalatest.tools.RunnerJFrame$RunnerThread.run(RunnerJFrame.scala:1349)

Or show a truncated one like this:

[scalatest] TEST FAILED - JUnitTestCaseSuite: testSomething(org.scalatestexamples.junit.JUnitTestCaseSuite) (JUnitTestCaseSuite.scala:22)
[scalatest]   hi there
[scalatest] org.scalatest.junit.JUnitTestFailedError: hi there
[scalatest]   ...
[scalatest]   at org.scalatestexamples.junit.JUnitTestCaseSuite.testSomething(JUnitTestCaseSuite.scala:22)
[scalatest]   at sun.reflect.NativeMethodAccessorImpl.invoke0(Native Method)
[scalatest]   at sun.reflect.NativeMethodAccessorImpl.invoke(NativeMethodAccessorImpl.java:39)
[scalatest]   at sun.reflect.DelegatingMethodAccessorImpl.invoke(DelegatingMethodAccessorImpl.java:25)
[scalatest]   at java.lang.reflect.Method.invoke(Method.java:585)
[scalatest]   at junit.framework.TestCase.runTest(TestCase.java:168)
[scalatest]   at junit.framework.TestCase.runBare(TestCase.java:134)
[scalatest]   ...

If F is specified for the reporter, then show the full stack trace (or if it is not a StackDepth). But
if a StackDepth and no F specified, then show the truncated form.

Now want to change from:
- should do something interesting *** FAILED *** (<console>:18) (0 milliseconds)
  org.scalatest.TestFailedException: 2 did not equal 3

To:

- should do something interesting *** FAILED *** (0 milliseconds)
  2 did not equal 3 (<console>:18)
  org.scalatest.TestFailedException: 

The second line would only be printed out if there was an exception. That way
when I add noStacks option, I get:

- should do something interesting *** FAILED *** (0 milliseconds)
  2 did not equal 3 (<console>:18)

Or for a prop check get:

- should do something interesting *** FAILED *** (0 milliseconds)
  Property check failed. (InfoInsideTestFiredAfterTestProp.scala:24)
  Message: 2 was not less than 1
  Location: InfoInsideTestFiredAfterTestProp.scala:27
  Occurred at table row 0 (zero based, not counting headings), which had values ( / This shouldb e had value without the s
    suite = org.scalatest.InfoInsideTestFiredAfterTestProp$$anon$3@18a4edc4
  )

Easiest thing is if the exception message just printed this out. Then StringReporter would just print the message always,
and not print it after the outermost exception
org.scalatest.prop.TableDrivenPropertyCheckFailedException:
...

And does print it out after the subsequent ones:
org.scalatest.TestFailedException: 2 did not equal 3

And it would not need to put the line number there. It would already be in the message. It would use the message sent with
the event. Message should just be the throwable's message, or "<exception class> was thrown" Then it is easy. Always
use the message from the event.

org.scalatest.prop.TableDrivenPropertyCheckFailedException: TestFailedException (included as this exception's cause) was thrown during property evaluation.
[scalatest]   Message: 
[scalatest]   Location: InfoInsideTestFiredAfterTestProp.scala:27
[scalatest]   Occurred at table row 0 (zero based, not counting headings), which had values (
[scalatest]     suite = org.scalatest.InfoInsideTestFiredAfterTestProp$$anon$3@18a4edc4
[scalatest]   )
*/

  def apply(event: Event) {
    event match {
      case ee: ExceptionalEvent if presentReminder =>
        if (!presentReminderWithoutCanceledTests || event.isInstanceOf[TestFailed]) {
          reminderEventsBuf += ee
        }
      case _ =>
    }
    fragmentsForEvent(
      event,
      presentUnformatted,
      presentAllDurations,
      presentShortStackTraces,
      presentFullStackTraces,
      presentReminder,
      presentReminderWithShortStackTraces,
      presentReminderWithFullStackTraces,
      presentReminderWithoutCanceledTests,
      reminderEventsBuf
   ) foreach printPossiblyInColor
  }

  // We subtract one from test reports because we add "- " in front, so if one is actually zero, it will come here as -1
  // private def indent(s: String, times: Int) = if (times <= 0) s else ("  " * times) + s

  // Stupid properties file won't let me put spaces at the beginning of a property
  // "  {0}" comes out as "{0}", so I can't do indenting in a localizable way. For now
  // just indent two space to the left.  //  if (times <= 0) s 
  //  else Resources("indentOnce", indent(s, times - 1))
}
 
private[scalatest] object StringReporter {

  val shortStackTraceSize = 10

  def fragmentsWhenNoError(
    resourceName: String,
    formatter: Option[Formatter],
    suiteName: String,
    testName: Option[String],
    message: Option[String],
    presentUnformatted: Boolean,
    presentAllDurations: Boolean,
    ansiColor: AnsiColor = AnsiGreen,
    duration: Option[Long] = None
  ): Vector[Fragment] = {
    val lines: Vector[String] = stringToPrintWhenNoError(resourceName, formatter, suiteName, testName, message, presentAllDurations, presentUnformatted,
      duration)

    lines map (new Fragment(_, ansiColor))
  }

  def fragmentsOnError(
    noteResourceName: String,
    errorResourceName: String,
    message: String,
    throwable: Option[Throwable],
    formatter: Option[Formatter],
    suiteName: Option[String],
    testName: Option[String],
    duration: Option[Long],
    presentUnformatted: Boolean,
    presentAllDurations: Boolean,
    presentShortStackTraces: Boolean,
    presentFullStackTraces: Boolean,
    ansiColor: AnsiColor
  ): Vector[Fragment] = {

    val lines: Vector[String] = stringsToPrintOnError(noteResourceName, errorResourceName, message, throwable, formatter, suiteName, testName, duration,
        presentUnformatted, presentAllDurations, presentShortStackTraces, presentFullStackTraces)

    lines map (new Fragment(_, ansiColor))
  }

  def summaryFragments(
     runCompleted: Boolean,
     duration: Option[Long],
     summaryOption: Option[Summary],
     exceptionalEvents: Vector[ExceptionalEvent],
     presentAllDurations: Boolean,
     presentReminder: Boolean,
     presentReminderWithShortStackTraces: Boolean,
     presentReminderWithFullStackTraces: Boolean,
     presentReminderWithoutCanceledTests: Boolean
  ): Vector[Fragment] = {

    val resourceName =
      if (runCompleted) "runCompleted"
      else "runStopped"

    val summaryFrags: Vector[Fragment] = 
      summaryOption match {
        case Some(summary) =>
  
          import summary._
  
          Vector(
  
            duration match {
              case Some(msSinceEpoch) =>
                Some(Fragment(Resources(resourceName + "In", makeDurationString(msSinceEpoch)), AnsiCyan))
              case None =>
                Some(Fragment(Resources(resourceName), AnsiCyan))
            },
  
            // totalNumberOfTestsRun=Total number of tests run was: {0}
            Some(Fragment(Resources("totalNumberOfTestsRun", testsCompletedCount.toString), AnsiCyan)),
  
            if (scopesPendingCount > 0) {
              // Suites: completed {0}, aborted {1}  Scopes: pending {2}
              Some(Fragment(Resources("suiteScopeSummary", suitesCompletedCount.toString, suitesAbortedCount.toString, scopesPendingCount.toString), AnsiCyan))
            }
            else {
              // Suites: completed {0}, aborted {1}
              Some(Fragment(Resources("suiteSummary", suitesCompletedCount.toString, suitesAbortedCount.toString), AnsiCyan))
            },
  
            // Tests: succeeded {0}, failed {1}, ignored, {2}, pending {3}, canceled {4}
            Some(Fragment(Resources("testSummary", testsSucceededCount.toString, testsFailedCount.toString, testsCanceledCount.toString, testsIgnoredCount.toString, testsPendingCount.toString), AnsiCyan)),
  
            // *** 1 SUITE ABORTED ***
            if (suitesAbortedCount == 1) {
              Some(Fragment(Resources("oneSuiteAborted"), AnsiRed))
            }
            // *** {0} SUITES ABORTED ***
            else if (suitesAbortedCount > 1) {
              Some(Fragment(Resources("multipleSuitesAborted", suitesAbortedCount.toString), AnsiRed))
            }
            else None,
  
            // *** 1 TEST FAILED ***
            if (testsFailedCount == 1) {
              Some(Fragment(Resources("oneTestFailed"), AnsiRed))
            }
            // *** {0} TESTS FAILED ***
            else if (testsFailedCount > 1) {
              Some(Fragment(Resources("multipleTestsFailed", testsFailedCount.toString), AnsiRed))
            }
            else if (suitesAbortedCount == 0) { // Maybe don't want to say this if the run aborted or stopped because "all"
              Some(Fragment(Resources("allTestsPassed"), AnsiGreen))
            }
            else None
          ).flatten
  
        case None => Vector(Fragment(Resources(resourceName), AnsiCyan))
      }

      val filteredSortedEvents =
        if (presentReminderWithoutCanceledTests)
          exceptionalEvents.filter(_.isInstanceOf[TestFailed]).sortBy(_.ordinal)
        else
          exceptionalEvents.sortBy(_.ordinal)

      val reminderFrags: Vector[Fragment] =
        if (presentReminder)
          for {
            event <- filteredSortedEvents
            frag <- exceptionalFragments(
              event,
              presentAllDurations,
              presentReminderWithShortStackTraces,
              presentReminderWithFullStackTraces,
              presentReminderWithoutCanceledTests
            )
          } yield frag
        else Vector.empty

      summaryFrags ++ reminderFrags
  }

  def exceptionalFragments(
     exceptionalEvent: ExceptionalEvent,
     presentAllDurations: Boolean,
     presentReminderWithShortStackTraces: Boolean,
     presentReminderWithFullStackTraces: Boolean,
     presentReminderWithoutCanceledTests: Boolean
  ): Vector[Fragment] = {

    def theFragments(
      testName: String,
      testText: String,
      suiteName: String,
      noteResourceName: String,
      errorResourceName: String,
      message: String,
      throwable: Option[Throwable],
      duration: Option[Long],
      ansiColor: AnsiColor
    ): Vector[Fragment] = {
        val prefixLength = testName.length - testText.length
        val prefix: Option[String] = 
          if (testName.drop(prefixLength) == testText)
            Some(testName.take(prefixLength))
          else
            None
        val suiteNameFrag = Fragment(suiteName + ":", ansiColor)
        val testNameFrags: Vector[Fragment] =
          prefix match {
            case Some(pre) =>
              val preFrag = Fragment(pre, ansiColor)
              val otherFrags =
                fragmentsOnError(
                  noteResourceName,
                  errorResourceName,
                  message,
                  throwable,
                  Some(IndentedText("- " + testText, testText, 0)),
                  Some(suiteName),
                  Some(testName),
                  duration,
                  false,
                  presentAllDurations,
                  presentReminderWithShortStackTraces,
                  presentReminderWithFullStackTraces,
                  ansiColor
                )
              preFrag +: otherFrags
            case None => Vector.empty
          }
        suiteNameFrag +: testNameFrags
    }
    exceptionalEvent match {
      case tf: TestFailed =>
        // Usually, the testName should end with the testText. In that normal
        // case we'll separate them, because that makes it easier for people to
        // search (by searching just for the test text). But we'll put the scopes
        // all on one line as a "prefix", like:
        //
        // FredSpec:
        // A Stack (when empty)
        // - should be empty
        //
        // Even though this might have come out when it actually failed as:
        //
        // FredSpec:
        // A Stack
        //   (when empty)
        //   - should be empty
        //
        theFragments(
          tf.testName,
          tf.testText,
          tf.suiteName,
          "failedNote",
          "testFailed",
          tf.message,
          tf.throwable,
          tf.duration,
          AnsiRed
        )
      case tc: TestCanceled =>
        theFragments(
          tc.testName,
          tc.testText,
          tc.suiteName,
          "canceledNote",
          "testCanceled",
          tc.message,
          tc.throwable,
          tc.duration,
          AnsiYellow
        )
    }
  }

  def withPossibleLineNumber(stringToPrint: String, throwable: Option[Throwable]): String = {
    throwable match {
      case Some(stackDepth: StackDepth) =>
        stackDepth.failedCodeFileNameAndLineNumberString match {
          case Some(lineNumberString) =>
            Resources("printedReportPlusLineNumber", stringToPrint, lineNumberString)
          case None => stringToPrint
        }
      case _ => stringToPrint
    }
  }

  def recordedEventFragments(
    recordedEvents: collection.immutable.IndexedSeq[RecordableEvent],
    ansiColor: AnsiColor,
    presentUnformatted: Boolean,
    presentAllDurations: Boolean,
    presentShortStackTraces: Boolean,
    presentFullStackTraces: Boolean
  ): Vector[Fragment] = {
    // (for (e <- recordedEvents.toVector) yield
    (for (e <- Vector.empty ++ recordedEvents) yield { // While supporting 2.9, can't use toVector
      e match {
        case ipEvent: InfoProvided =>
          infoProvidedFragments(ipEvent, ansiColor, presentUnformatted, presentAllDurations, presentShortStackTraces, presentFullStackTraces)
        case mpEvent: MarkupProvided =>
          markupProvidedOptionalFragment(mpEvent, ansiColor, presentUnformatted)
      }
    }).flatten
  }

  def infoProvidedFragments(
    event: InfoProvided,
    ansiColor: AnsiColor,
    presentUnformatted: Boolean,
    presentAllDurations: Boolean,
    presentShortStackTraces: Boolean,
    presentFullStackTraces: Boolean
  ): Vector[Fragment] = {
    val (suiteName, testName) =
      event.nameInfo match {
        case Some(NameInfo(suiteName, _, _, testName)) => (Some(suiteName), testName)
        case None => (None, None)
      }
    val lines: Vector[String] =
      stringsToPrintOnError(
        "infoProvidedNote",
        "infoProvided",
        event.message,
        event.throwable,
        event.formatter,
        suiteName,
        testName,
        None,
        presentUnformatted,
        presentAllDurations,
        presentShortStackTraces,
        presentFullStackTraces
      )

    lines map (new Fragment(_, ansiColor))
    // for (line <- lines) printPossiblyInColor(line, ansiColor)
  }

  def alertProvidedFragments(
    event: AlertProvided,
    presentUnformatted: Boolean,
    presentAllDurations: Boolean,
    presentShortStackTraces: Boolean,
    presentFullStackTraces: Boolean
  ): Vector[Fragment] = {
    val (suiteName, testName) =
      event.nameInfo match {
        case Some(NameInfo(suiteName, _, _, testName)) => (Some(suiteName), testName)
        case None => (None, None)
      }
    val lines: Vector[String] =
      stringsToPrintOnError(
        "alertProvidedNote",
        "alertProvided",
        event.message,
        event.throwable,
        event.formatter,
        suiteName,
        testName,
        None,
        presentUnformatted,
        presentAllDurations,
        presentShortStackTraces,
        presentFullStackTraces
      )

    lines map (new Fragment(_, AnsiYellow))
  }

  def noticeProvidedFragments(
    event: NoticeProvided,
    presentUnformatted: Boolean,
    presentAllDurations: Boolean,
    presentShortStackTraces: Boolean,
    presentFullStackTraces: Boolean
  ): Vector[Fragment] = {
    val (suiteName, testName) =
      event.nameInfo match {
        case Some(NameInfo(suiteName, _, _, testName)) => (Some(suiteName), testName)
        case None => (None, None)
      }
    val lines: Vector[String] =
      stringsToPrintOnError(
        "noticeProvidedNote",
        "noticeProvided",
        event.message,
        event.throwable,
        event.formatter,
        suiteName,
        testName,
        None,
        presentUnformatted,
        presentAllDurations,
        presentShortStackTraces,
        presentFullStackTraces
      )

    lines map (new Fragment(_, AnsiGreen))
  }

  // This will return either an empty Vector or a Vector with one element. Vector instead of Option because
  // that makes it easier to combine them with other Vector[Fragment]s coming back from other sibling methods.
  def markupProvidedOptionalFragment(event: MarkupProvided, ansiColor: AnsiColor, presentUnformatted: Boolean): Vector[Fragment] = {

    val (suiteName, testName) =
      event.nameInfo match {
        case Some(NameInfo(suiteName, _, _, testName)) =>
          (Some(suiteName), testName)
        case None => (None, None)
      }

    val stringToPrint: Vector[String] = stringToPrintWhenMarkup(event.formatter, suiteName, testName, event.text, presentUnformatted)

    stringToPrint map (new Fragment(_, ansiColor))
  }

  // Will return a Vector that is either empty or contains one string
  def stringToPrintWhenMarkup(
    formatter: Option[Formatter],
    suiteName: Option[String],
    testName: Option[String],
    text: String,
    presentUnformatted: Boolean
  ): Vector[String] = {

    def genUnformattedText = {
      val prefix =
        (suiteName, testName) match {
          case (None,        None)        => ""
          case (None,        Some(tName)) => tName + ": "
          case (Some(sName), None)        => sName + ": "
          case (Some(sName), Some(tName)) => sName + ": " + tName + ": "
        }

      Some(prefix + text)
    }

    def genFormattedText = {
      formatter match {
        case Some(IndentedText(formattedText, _, _)) => Some(formattedText)
        case Some(MotionToSuppress)                  => None
        case _                                       => genUnformattedText
      }
    }

    val resultAsOption: Option[String] =
      if (presentUnformatted) genUnformattedText
      else                    genFormattedText

    // resultAsOption.toVector
    Vector.empty ++ resultAsOption // While supporting 2.9 can't use toVector
  }

  // Will return a Vector that is either empty or contains one string
  def stringToPrintWhenNoError(resourceName: String, formatter: Option[Formatter], suiteName: String, testName: Option[String], message: Option[String], presentAllDurations: Boolean, presentUnformatted: Boolean, duration: Option[Long] = None): Vector[String] = {
    def genUnformattedText = {
        val arg =
          testName match {
            case Some(tn) => suiteName + ": " + tn
            case None => suiteName
          }
        val messageText =
          message match {
            case Some(text) => ": " + text
            case None       => ""
          }
        val unformattedText = Resources(resourceName, arg + messageText)
        duration match {
          case Some(milliseconds) =>
            if (presentAllDurations)
              Some(Resources("withDuration", unformattedText, makeDurationString(milliseconds)))
            else
              Some(unformattedText)
          case None => Some(unformattedText)
        }
    }

    def genFormattedText = {
      formatter match {
        case Some(IndentedText(formattedText, _, _)) =>
          duration match {
            case Some(milliseconds) =>
              if (presentAllDurations)
                Some(Resources("withDuration", formattedText, makeDurationString(milliseconds)))
              else
                Some(formattedText)
            case None => Some(formattedText)
          }
        case Some(MotionToSuppress) => None
        case _ => genUnformattedText
      }
    }

    val resultAsOption =
      if (presentUnformatted) genUnformattedText
      else                    genFormattedText

    // resultAsOption.toVector
    Vector.empty ++ resultAsOption // While supporting 2.9 can't use toVector
  }

  def fragmentsForEvent(
    event: Event,
    presentUnformatted: Boolean,
    presentAllDurations: Boolean,
    presentShortStackTraces: Boolean,
    presentFullStackTraces: Boolean,
    presentReminder: Boolean,
    presentReminderWithShortStackTraces: Boolean,
    presentReminderWithFullStackTraces: Boolean,
    presentReminderWithoutCanceledTests: Boolean,
    reminderEvents: Seq[ExceptionalEvent]
  ): Vector[Fragment] = {

    event match {
      // TODO: I think we should let people elide DiscoveryStarting and DiscoveryCompleted events in reporters
      case _: DiscoveryStarting =>

        fragmentsWhenNoError("discoveryStarting", None, "", None, None, presentUnformatted, presentAllDurations, AnsiCyan)

      case DiscoveryCompleted(_, duration, _, _) => 
        val stringToPrint =
          duration match {
            case Some(milliseconds) => 
              Resources("discoveryCompletedIn", makeDurationString(milliseconds))
            case None =>
              Resources("discoveryCompleted")
          }

        Vector(Fragment(stringToPrint, AnsiCyan))

      case RunStarting(ordinal, testCount, configMap, formatter, location, payload, threadName, timeStamp) => 

        val string = Resources("runStarting", testCount.toString)

        Vector(Fragment(string, AnsiCyan))

      case RunCompleted(ordinal, duration, summary, formatter, location, payload, threadName, timeStamp) => 

        summaryFragments(
          true,
          duration,
          summary,
          // reminderEvents.toVector,
          Vector.empty ++ reminderEvents, // While supporting 2.9, can't use toVector
          presentAllDurations,
          presentReminder,
          presentReminderWithShortStackTraces,
          presentReminderWithFullStackTraces,
          presentReminderWithoutCanceledTests
        )

      case RunStopped(ordinal, duration, summary, formatter, location, payload, threadName, timeStamp) =>

        summaryFragments(
          false,
          duration,
          summary,
          // reminderEvents.toVector,
          Vector.empty ++ reminderEvents, // While supporting 2.9, can't use toVector
          presentAllDurations,
          presentReminder,
          presentReminderWithShortStackTraces,
          presentReminderWithFullStackTraces,
          presentReminderWithoutCanceledTests
       ) 

      case RunAborted(ordinal, message, throwable, duration, summary, formatter, location, payload, threadName, timeStamp) => 

        fragmentsOnError("abortedNote", "runAborted", message, throwable, formatter, None, None, duration,
            presentUnformatted, presentAllDurations, presentShortStackTraces, presentFullStackTraces, AnsiRed)

      case SuiteStarting(ordinal, suiteName, suiteId, suiteClassName, formatter, location, rerunnable, payload, threadName, timeStamp) =>

        fragmentsWhenNoError("suiteStarting", formatter, suiteName, None, None, presentUnformatted, presentAllDurations)

      case SuiteCompleted(ordinal, suiteName, suiteId, suiteClassName, duration, formatter, location, rerunnable, payload, threadName, timeStamp) => 

        fragmentsWhenNoError("suiteCompleted", formatter, suiteName, None, None, presentUnformatted, presentAllDurations, AnsiGreen, duration)

      case SuiteAborted(ordinal, message, suiteName, suiteId, suiteClassName, throwable, duration, formatter, location, rerunnable, payload, threadName, timeStamp) => 

        val lines = stringsToPrintOnError("abortedNote", "suiteAborted", message, throwable, formatter, Some(suiteName), None, duration,
            presentUnformatted, presentAllDurations, presentShortStackTraces, presentFullStackTraces)

        for (line <- lines) yield new Fragment(line, AnsiRed)

      case TestStarting(ordinal, suiteName, suiteId, suiteClassName, testName, testText, formatter, location, rerunnable, payload, threadName, timeStamp) =>

        fragmentsWhenNoError("testStarting", formatter, suiteName, Some(testName), None, presentUnformatted, presentAllDurations)

      case TestSucceeded(ordinal, suiteName, suiteId, suiteClassName, testName, testText, recordedEvents, duration, formatter, location, rerunnable, payload, threadName, timeStamp) =>

        val tsf: Vector[Fragment] = 
          fragmentsWhenNoError("testSucceeded", formatter, suiteName, Some(testName), None, presentUnformatted, presentAllDurations, AnsiGreen, duration)

        val ref = recordedEventFragments(recordedEvents, AnsiGreen, presentUnformatted, presentAllDurations, presentShortStackTraces, presentFullStackTraces)

        tsf ++ ref

      case TestIgnored(ordinal, suiteName, suiteId, suiteClassName, testName, testText, formatter, location, payload, threadName, timeStamp) => 

        val stringToPrint =
          if (presentUnformatted)
            Vector(Resources("testIgnored", suiteName + ": " + testName))
          else
            formatter match {
              case Some(IndentedText(formattedText, _, _)) => Vector(Resources("specTextAndNote", formattedText, Resources("ignoredNote")))
              case Some(MotionToSuppress) => Vector.empty
              case _ => Vector(Resources("testIgnored", suiteName + ": " + testName))
            }
 
        stringToPrint map (new Fragment(_, AnsiYellow))

      case TestFailed(ordinal, message, suiteName, suiteId, suiteClassName, testName, testText, recordedEvents, throwable, duration, formatter, location, rerunnable, payload, threadName, timeStamp) =>

        val tff: Vector[Fragment] = fragmentsOnError("failedNote", "testFailed", message, throwable, formatter, Some(suiteName), Some(testName), duration,
            presentUnformatted, presentAllDurations, presentShortStackTraces, presentFullStackTraces, AnsiRed)

        val ref = recordedEventFragments(recordedEvents, AnsiRed, presentUnformatted, presentAllDurations, presentShortStackTraces, presentFullStackTraces)

        tff ++ ref

<<<<<<< HEAD
      case TestCanceled(ordinal, message, suiteName, suiteId, suiteClassName, testName, testText, recordedEvents, throwable, duration, formatter, location, rerunner, payload, threadName, timeStamp) =>
=======
      case TestCanceled(ordinal, message, suiteName, suiteId, suiteClassName, testName, testText, recordedEvents, throwable, duration, formatter, location, rerunnable, payload, threadName, timeStamp) =>
>>>>>>> db4fce0b

        val tcf: Vector[Fragment] = fragmentsOnError("canceledNote", "testCanceled", message, throwable, formatter, Some(suiteName), Some(testName), duration,
            presentUnformatted, presentAllDurations, presentShortStackTraces, presentFullStackTraces, AnsiYellow)

        val ref = recordedEventFragments(recordedEvents, AnsiYellow, presentUnformatted, presentAllDurations, presentShortStackTraces, presentFullStackTraces)

        tcf ++ ref

      case ipEvent: InfoProvided =>

        infoProvidedFragments(ipEvent, AnsiGreen, presentUnformatted, presentAllDurations, presentShortStackTraces, presentFullStackTraces)

      case apEvent: AlertProvided =>

        alertProvidedFragments(apEvent, presentUnformatted, presentAllDurations, presentShortStackTraces, presentFullStackTraces)

      case npEvent: NoticeProvided =>

        noticeProvidedFragments(npEvent, presentUnformatted, presentAllDurations, presentShortStackTraces, presentFullStackTraces)

      case ScopeOpened(ordinal, message, nameInfo, formatter, location, payload, threadName, timeStamp) =>

        val testNameInfo = nameInfo.testName
        fragmentsWhenNoError("scopeOpened", formatter, nameInfo.suiteName, nameInfo.testName, Some(message), presentUnformatted, presentAllDurations)

      // TODO: Reduce duplication among InfoProvided, ScopeOpened, and ScopeClosed
      case ScopeClosed(ordinal, message, nameInfo, formatter, location, payload, threadName, timeStamp) =>
        
        val testNameInfo = nameInfo.testName
        fragmentsWhenNoError("scopeClosed", formatter, nameInfo.suiteName, nameInfo.testName, Some(message), presentUnformatted, presentAllDurations) // TODO: I think I want to say Scope Closed - + message

      case ScopePending(ordinal, message, nameInfo, formatter, location, payload, threadName, timeStamp) => 
        val stringToPrint =
          if (presentUnformatted)
            Vector(Resources("scopePending", nameInfo.suiteName + ": " + message))
          else
            formatter match {
              case Some(IndentedText(formattedText, _, _)) => Vector(Resources("specTextAndNote", formattedText, Resources("pendingNote")))
              case Some(MotionToSuppress) => Vector.empty
              case _ => Vector(Resources("scopePending", nameInfo.suiteName + ": " + message))
            }
        stringToPrint map (new Fragment(_, AnsiYellow))
        
      case mpEvent: MarkupProvided =>

        markupProvidedOptionalFragment(mpEvent, AnsiGreen, presentUnformatted)

      case TestPending(ordinal, suiteName, suiteId, suiteClassName, testName, testText, recordedEvents, duration, formatter, location, payload, threadName, timeStamp) =>

        val stringToPrint =
          if (presentUnformatted)
            Vector(Resources("testPending", suiteName + ": " + testName))
          else
            formatter match {
              case Some(IndentedText(formattedText, _, _)) => Vector(Resources("specTextAndNote", formattedText, Resources("pendingNote")))
              case Some(MotionToSuppress) => Vector.empty
              case _ => Vector(Resources("testPending", suiteName + ": " + testName))
            }

        val tpf = stringToPrint map (new Fragment(_, AnsiYellow))

        val ref = recordedEventFragments(recordedEvents, AnsiYellow, presentUnformatted, presentAllDurations, presentShortStackTraces, presentFullStackTraces)

        tpf ++ ref

     // case _ => throw new RuntimeException("Unhandled event")
    }
  }

  // Called for TestFailed, InfoProvided (because it can have a throwable in it), SuiteAborted, and RunAborted
  def stringsToPrintOnError(
    noteResourceName: String,
    errorResourceName: String,
    message: String,
    throwable: Option[Throwable],
    formatter: Option[Formatter],
    suiteName: Option[String],
    testName: Option[String],
    duration: Option[Long],
    presentUnformatted: Boolean,
    presentAllDurations: Boolean,
    presentShortStackTraces: Boolean,
    presentFullStackTraces: Boolean
  ): Vector[String] = {

    def genFormattedText = {
      formatter match {
        case Some(IndentedText(formattedText, _, _)) =>
          Resources("specTextAndNote", formattedText, Resources(noteResourceName))
        case _ =>
          genUnformattedText
      }
    }

    def genUnformattedText = {
      // Deny MotionToSuppress directives in error events, because error info needs to be seen by users
      suiteName match {
        case Some(sn) =>
          testName match {
            case Some(tn) => Resources(errorResourceName, sn + ": " + tn + ": " + message)
            case None => Resources(errorResourceName, sn + ": " + message)
          }
        // Can get here for slowpoke notices sent by DispatchReporter, and custom stuff could get here also.
        case None => Resources(errorResourceName, Resources("noNameSpecified") + ": " + message)
      }
    }

    val stringToPrint =
      if (presentUnformatted) genUnformattedText
      else                    genFormattedText

    val stringToPrintWithPossibleDuration =
      duration match {
        case Some(milliseconds) =>
          if (presentAllDurations)
            Resources("withDuration", stringToPrint, makeDurationString(milliseconds))
          else
            stringToPrint
        case None => stringToPrint
      }

    // If there's a message, put it on the next line, indented two spaces
    val possiblyEmptyMessage = Reporter.messageOrThrowablesDetailMessage(message, throwable)

    val possiblyEmptyMessageWithPossibleLineNumber =
      throwable match {
        case Some(e: PropertyCheckFailedException) => possiblyEmptyMessage // PCFEs already include the line number
        case Some(e: StackDepth) => withPossibleLineNumber(possiblyEmptyMessage, throwable) // Show it in the stack depth case
        case _ => "" // Don't show it in the non-stack depth case. It will be shown after the exception class name and colon.
      }

    // The whiteSpace is just used for printing out stack traces, etc., things that go after a test name. The formatted
    // text for test names actually goes over to the left once in a sense, to make room for the icon. So if the indentation
    // level is 3 for example, the "- " for that test's formatted text is really indented 2 times (or four spaces: "    ")
    // So that's why normally the indentation level times two spaces should be the white space. But at the top level (indentation
    // level of 0), the icon also has to go at 0 (because subtracting one would put it at -1), so in that case the white space
    // should be two spaces (or 1 level of indentation).
    val whiteSpace =
      formatter match {
        case Some(IndentedText(_, _, indentationLevel)) if (indentationLevel != 0) => indentation(indentationLevel)
        case _ => indentation(1)
      }

    def getStackTrace(throwable: Option[Throwable]): List[String] =
      throwable match {
        case Some(throwable) =>

          def stackTrace(throwable: Throwable, isCause: Boolean): List[String] = {

            val className = throwable.getClass.getName 
            val labeledClassName = if (isCause) Resources("DetailsCause") + ": " + className else className
            // Only show the : message if a cause, because first one will have its message printed out 
            // Or if it is a non-StackDepth exception, because if they throw Exception with no message, the
            // message was coming out as "java.lang.Exception" then on the next line it repeated it. In the
            // case of no exception message, I think it looks best to just say the class name followed by a colon
            // and nothing else.
            val colonMessageOrJustColon =
              if ((throwable.getMessage != null && !throwable.getMessage.trim.isEmpty) && (isCause || !(throwable.isInstanceOf[StackDepth])))
                ": " + throwable.getMessage.trim
              else
                ":"

            val labeledClassNameWithMessage =
              whiteSpace + labeledClassName + colonMessageOrJustColon

            if (presentShortStackTraces || presentFullStackTraces || !(throwable.isInstanceOf[StackDepth])) {

              // Indent each stack trace item two spaces, and prepend that with an "at "
              val stackTraceElements = throwable.getStackTrace.toList map { whiteSpace + "at " + _.toString }
              val cause = throwable.getCause

              val stackTraceThisThrowable = labeledClassNameWithMessage :: stackTraceElements

              if (presentFullStackTraces) {
                if (cause == null)
                  stackTraceThisThrowable
                else
                  stackTraceThisThrowable ::: stackTrace(cause, true) // Not tail recursive, but shouldn't be too deep
              }
              else {

                // The drop(1) or drop(stackDepth + 1) that extra one is the labeledClassNameWithMessage
                val stackTraceThisThrowableTruncated = 
                  throwable match {
                    case e: Throwable with StackDepth =>
                      val stackDepth = e.failedCodeStackDepth
                      stackTraceThisThrowable.head :: (whiteSpace + "...") :: stackTraceThisThrowable.drop(stackDepth + 1).take(shortStackTraceSize - 3) ::: List(whiteSpace + "...")
                    case _ => // In case of IAE or what not, show top 10 stack frames
                      stackTraceThisThrowable.head :: stackTraceThisThrowable.drop(1).take(shortStackTraceSize) ::: List(whiteSpace + "...")
                  }
    
                if (cause == null)
                  stackTraceThisThrowableTruncated
                else
                  stackTraceThisThrowableTruncated ::: stackTrace(cause, true) // Not tail recursive, but shouldn't be too deep
              }
            }
            else
              Nil
          }
          stackTrace(throwable, false)
        case None => List()
      }

    val resultAsList =
      if (possiblyEmptyMessageWithPossibleLineNumber.isEmpty)
        stringToPrintWithPossibleDuration :: getStackTrace(throwable)
      else
        stringToPrintWithPossibleDuration :: possiblyEmptyMessageWithPossibleLineNumber.split("\n").toList.map(whiteSpace + _) ::: getStackTrace(throwable)
    Vector.empty ++ resultAsList
  }
}

<|MERGE_RESOLUTION|>--- conflicted
+++ resolved
@@ -772,11 +772,7 @@
 
         tff ++ ref
 
-<<<<<<< HEAD
-      case TestCanceled(ordinal, message, suiteName, suiteId, suiteClassName, testName, testText, recordedEvents, throwable, duration, formatter, location, rerunner, payload, threadName, timeStamp) =>
-=======
       case TestCanceled(ordinal, message, suiteName, suiteId, suiteClassName, testName, testText, recordedEvents, throwable, duration, formatter, location, rerunnable, payload, threadName, timeStamp) =>
->>>>>>> db4fce0b
 
         val tcf: Vector[Fragment] = fragmentsOnError("canceledNote", "testCanceled", message, throwable, formatter, Some(suiteName), Some(testName), duration,
             presentUnformatted, presentAllDurations, presentShortStackTraces, presentFullStackTraces, AnsiYellow)
